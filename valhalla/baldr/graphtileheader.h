#ifndef VALHALLA_BALDR_GRAPHTILEHEADER_H_
#define VALHALLA_BALDR_GRAPHTILEHEADER_H_

#include <valhalla/baldr/graphid.h>
#include <valhalla/baldr/tilehierarchy.h>
#include <valhalla/midgard/logging.h>
#include <valhalla/midgard/pointll.h>

#include <array>
#include <cstdint>
#include <cstdlib>
#include <string>

namespace valhalla {
namespace baldr {

// Number of expansion slots remaining in this tile. If you want to add
// something to the tile simply subtract one from this number and add it
// just before the empty_slots_ array below. NOTE that it can ONLY be an
// offset in bytes and NOT a bitfield or union or anything of that sort
constexpr size_t kEmptySlots = 10;

// Maximum size of the version string (stored as a fixed size
// character array so the GraphTileHeader size remains fixed).
constexpr size_t kMaxVersionSize = 16;

// Maximum value used for quality metrics
constexpr uint32_t kMaxQualityMeasure = 15;

// Maximum number of node transitions per tile (22 bits)
constexpr uint32_t kMaxNodeTransitions = 4194303;

// Maximum number of signs (24 bits).
constexpr uint32_t kMaxSigns = 16777215;

// Total number of binned edge bins in the tile
constexpr size_t kBinsDim = 5;
constexpr size_t kBinCount = kBinsDim * kBinsDim;

/**
 * Summary information about the graph tile. Includes version
 * information and offsets to the various types of data.
 */
class GraphTileHeader {
public:
  /**
   * Constructor
   */
  GraphTileHeader();

  /**
   * Get the GraphId (tileid and level) of this tile.
   * @return  Returns the graph Id.
   */
  GraphId graphid() const {
    return GraphId(graphid_);
  }

  /**
   * Set the graph Id of this tile.
   * @param  graphid  GraphId (tileid and level) of this tile.
   */
  void set_graphid(const GraphId& graphid) {
    graphid_ = graphid.value;
  }

  /**
   * Get the relative road density within this tile.
   * @return  Returns the relative density for this tile (0-15).
   */
  uint32_t density() const {
    return static_cast<uint32_t>(density_);
  }

  /**
   * Set the relative road density within this tile.
   * @param  density  Relative road density within this tile (0-15).
   */
  void set_density(const uint32_t density) {
    density_ = (density <= kMaxDensity) ? density : kMaxDensity;
  }

  /**
   * Get the relative quality of name assignment for this tile.
   * @return  Returns relative name quality for this tile (0-15).
   */
  uint32_t name_quality() const {
    return static_cast<uint32_t>(name_quality_);
  }

  /**
   * Set the relative quality of name assignment for this tile.
   * @param   name_quality  Relative name quality for this tile (0-15).
   */
  void set_name_quality(const uint32_t name_quality) {
    name_quality_ = (name_quality <= kMaxQualityMeasure) ? name_quality : kMaxQualityMeasure;
  }

  /**
   * Get the relative quality of speed assignment for this tile.
   * @return  Returns relative speed quality for this tile (0-15).
   */
  uint32_t speed_quality() const {
    return static_cast<uint32_t>(speed_quality_);
  }

  /**
   * Set the relative quality of speed assignment for this tile.
   * @param  speed_quality   Relative speed quality for this tile (0-15).
   */
  void set_speed_quality(const uint32_t speed_quality) {
    speed_quality_ = (speed_quality <= kMaxQualityMeasure) ? speed_quality : kMaxQualityMeasure;
  }

  /**
   * Get the relative quality of exit signs for this tile.
   * @return  Returns relative exit sign quality for this tile (0-15).
   */
  uint32_t exit_quality() const {
    return static_cast<uint32_t>(exit_quality_);
  }

  /**
   * Set the relative quality of exit signs for this tile.
   * @param  exit_quality   Relative exit sign quality for this tile (0-15).
   */
  void set_exit_quality(const uint32_t exit_quality) {
    exit_quality_ = (exit_quality <= kMaxQualityMeasure) ? exit_quality : kMaxQualityMeasure;
  }

  /**
   * Gets the flag indicating whether this tile includes elevation data.
   * @return  Returns true if this tile includes edge elevation data.
   */
  bool has_elevation() const {
    return has_elevation_;
  }

  /**
   * Sets flag indicating whether this tile includes elevation data.
   * @param  elev  True if this tile includes edge elevation data.
   */
  void set_has_elevation(const bool elev) {
    has_elevation_ = elev;
  }

  /**
   * Gets the flag indicating whether this tile includes extended directed edge attributes.
   * @return  Returns true if this tile includes extended directed edge attributes.
   */
  bool has_ext_directededge() const {
    return has_ext_directededge_;
  }

  /**
   * Sets flag indicating whether this tile includes extended directed edge attributes.
   * @param  elev  True if this tile includes extended directed edge attributes.a.
   */
  void set_has_ext_directededge(const bool ext) {
    has_ext_directededge_ = ext;
  }

  /**
   * Get the base (SW corner) of the tile.
   * @return Returns the base lat,lon of the tile (degrees).
   */
  midgard::PointLL base_ll() const {
    return {base_ll_[0], base_ll_[1]};
  }

  /**
   * Sets the base (SW corner) lat,lon of the tile.
   * @param ll  Base lat,lon of the tile.
   */
  void set_base_ll(const midgard::PointLL& ll) {
    base_ll_[0] = ll.lng();
    base_ll_[1] = ll.lat();
  }

  /**
   * Gets the version of this tile.
   * @return  Returns the version of this tile.
   */
  std::string version() const {
    return version_.data();
  }

  /**
   * Set the version string.
   * @param  version Version string.
   */
  void set_version(const std::string& version);

  /**
   * Returns the data set Id (latest OSM changeset Id).
   * @return  Returns the data set Id.
   */
  uint64_t dataset_id() const {
    return dataset_id_;
  }

  /**
   * Set the data set Id (latest OSM changeset Id).
   * @param  id  Data set Id.
   */
  void set_dataset_id(const uint64_t id) {
    dataset_id_ = id;
  }

  /**
   * Gets the number of nodes in this tile.
   * @return  Returns the number of nodes.
   */
  uint32_t nodecount() const {
    return nodecount_;
  }

  /**
   * Sets the number of nodes in this tile. Error occurs if the count is greater than kMaxGraphId.
   * @param  count  Number of nodes within the tile.
   */
  void set_nodecount(const uint32_t count) {
    if (count > kMaxGraphId) {
      // Consider this a catastrophic error
      LOG_ERROR("Tile exceeded maximum node count: " + std::to_string(count));
    }
    nodecount_ = count;
  }

  /**
   * Gets the number of directed edges in this tile.
   * @return  Returns the number of directed edges.
   */
  uint32_t directededgecount() const {
    return directededgecount_;
  }

  /**
   * Sets the number of directed edges in this tile. Error occurs if the count is greater than
   * kMaxGraphId.
   * @param  count  Number of directed edges within the tile.
   */
  void set_directededgecount(const uint32_t count) {
    if (count > kMaxGraphId) {
      // Consider this a catastrophic error
      LOG_ERROR("Tile exceeded maximum directededge count: " + std::to_string(count));
    }
    directededgecount_ = count;
  }

  bool has_bounding_circles() const {
    return boundingcircles_offset_ != 0 && boundingcircles_offset_ != tile_size_;
  }

  /**
   * Gets the count of predicted speed records.
   * @return  Returns the count of predicted speed records.
   */
  uint32_t predictedspeeds_count() const {
    return predictedspeeds_count_;
  }

  /**
   * Sets count of predicted speed records within the tile. Error occurs if this is greater than
   * kMaxGraphId.
   * @param offset Count of predicted speed records within the tile.
   */
  void set_predictedspeeds_count(const uint32_t count) {
    if (count > kMaxGraphId) {
      // Consider this a catastrophic error
      LOG_ERROR("Tile exceeded maximum predicted speed count: " + std::to_string(count));
    }
    predictedspeeds_count_ = count;
  }

  /**
   * Gets the number of node transitions in this tile.
   * @return  Returns the number of node transitions.
   */
  uint32_t transitioncount() const {
    return transitioncount_;
  }

  /**
   * Sets the number of node transitions in this tile. Error occurs if more than kMaxNodeTransitions.
   * @param  count  Number of node transitions within the tile.
   */
  void set_transitioncount(const uint32_t count) {
    if (count > kMaxNodeTransitions) {
      // Consider this a catastrophic error
      LOG_ERROR("Tile exceeded maximum node transition count: " + std::to_string(count));
    }
    transitioncount_ = count;
  }

  /**
   * Gets the number of signs in this tile.
   * @return  Returns the number of signs.
   */
  uint32_t signcount() const {
    return signcount_;
  }

  /**
   * Sets the number of signs within this tile. Error occurs if more than kMaxSigns.
   * @param count Number of signs within the tile.
   */
  void set_signcount(const uint32_t count) {
    if (count > kMaxSigns) {
      // Consider this a catastrophic error
      LOG_ERROR("Tile exceeded maximum node transition count: " + std::to_string(count));
    }
    signcount_ = count;
  }

  /**
   * Gets the number of transit departures in this tile.
   * @return  Returns the number of transit departures.
   */
  uint32_t departurecount() const {
    return departurecount_;
  }

  /**
   * Sets the number of transit departures in this tile.
   * @param departures  The number of transit departures.
   */
  void set_departurecount(const uint32_t departures);

  /**
   * Gets the number of transit stops in this tile.
   * @return  Returns the number of transit stops.
   */
  uint32_t stopcount() const {
    return stopcount_;
  }

  /**
   * Sets the number of transit stops in this tile.
   * @param  stops  The number of transit stops.
   */
  void set_stopcount(const uint32_t stops);

  /**
   * Gets the number of transit routes in this tile.
   * @return  Returns the number of transit routes.
   */
  uint32_t routecount() const {
    return routecount_;
  }

  /**
   * Sets the number of transit routes in this tile.
   * @param  routes  The number of transit routes.
   */
  void set_routecount(const uint32_t routes);

  /**
   * Gets the number of transit schedules in this tile.
   * @return  Returns the number of transit schedules.
   */
  uint32_t schedulecount() const {
    return schedulecount_;
  }

  /**
   * Sets the number of transit schedules in this tile.
   * @param  schedules   The number of transit schedules.
   */
  void set_schedulecount(const uint32_t schedules);

  /**
   * Gets the number of transit transfers in this tile.
   * @return  Returns the number of transit transfers.
   */
  uint32_t transfercount() const {
    return transfercount_;
  }

  /**
   * Sets the number of transit transfers in this tile.
   * @param  transfers   The number of transit transfers.
   */
  void set_transfercount(const uint32_t transfers);

  /**
   * Gets the number of access restrictions in this tile.
   * @return  Returns the number of restrictions.
   */
  uint32_t access_restriction_count() const {
    return access_restriction_count_;
  }

  /**
   * Sets the number of access restrictions in this tile.
   * @param  n  The number of access restrictions.
   */
  void set_access_restriction_count(const uint32_t n) {
    access_restriction_count_ = n;
  }

  /**
   * Gets the number of admin records in this tile.
   * @return  Returns the number of admin records.
   */
  uint32_t admincount() const {
    return admincount_;
  }

  /**
   * Sets the number of admin records within this tile.
   * @param count Number of admin records within the tile.
   */
  void set_admincount(const uint32_t count) {
    admincount_ = count;
  }

  /**
   * Get the offset to the Complex Restriction list in the forward direction.
   * @return  Returns the number of bytes to offset to the the list of
   *          complex restrictions.
   */
  uint32_t complex_restriction_forward_offset() const {
    return complex_restriction_forward_offset_;
  }

  /**
   * Sets the offset to the list of complex restrictions in the forward direction.
   * @param offset Offset in bytes to the start of the complex restriction
   *               list.
   */
  void set_complex_restriction_forward_offset(const uint32_t offset) {
    complex_restriction_forward_offset_ = offset;
  }

  /**
   * Get the offset to the Complex Restriction list in the reverse direction.
   * @return  Returns the number of bytes to offset to the the list of
   *          complex restrictions.
   */
  uint32_t complex_restriction_reverse_offset() const {
    return complex_restriction_reverse_offset_;
  }

  /**
   * Sets the offset to the list of complex restrictions in the reverse direction.
   * @param offset Offset in bytes to the start of the complex restriction
   *               list.
   */
  void set_complex_restriction_reverse_offset(const uint32_t offset) {
    complex_restriction_reverse_offset_ = offset;
  }

  /**
   * Gets the offset to the edge info.
   * @return  Returns the number of bytes to offset to the edge information.
   */
  uint32_t edgeinfo_offset() const {
    return edgeinfo_offset_;
  }

  /**
   * Sets the offset to the edge info.
   * @param offset Offset in bytes to the start of the edge information.
   */
  void set_edgeinfo_offset(const uint32_t offset) {
    edgeinfo_offset_ = offset;
  }

  /**
   * Gets the offset to the text list.
   * @return  Returns the number of bytes to offset to the text list.
   */
  uint32_t textlist_offset() const {
    return textlist_offset_;
  }

  /**
   * Sets the offset to the text list.
   * @param offset Offset in bytes to the start of the text list.
   */
  void set_textlist_offset(const uint32_t offset) {
    textlist_offset_ = offset;
  }

  /**
   * Gets the date when this tile was created. Days since pivot date.
   * @return  Returns the date this tile was created.
   */
  uint32_t date_created() const {
    return date_created_;
  }

  /**
   * Set the date created.
   * @param  date  Days since pivot date.
   */
  void set_date_created(const uint32_t date) {
    date_created_ = date;
  }

  /**
   * Get the offset to the given bin in the 5x5 grid, the bins contain
   * graphids for all the edges that intersect the bin
   * @param  column of the grid
   * @param  row of the grid
   * @return the begin and end offset in the list of edge ids
   */
  std::pair<uint32_t, uint32_t> bin_offset(size_t column, size_t row) const {
    return bin_offset(row * kBinsDim + column);
  }

  /**
   * Get the offset to the given bounding circle bin in the 5x5 grid.
   * @param  column of the grid
   * @param  row of the grid
   * @return the begin and end offset in the list of bounding circles
   */
  std::pair<uint32_t, uint32_t> bounding_circle_offset(size_t column, size_t row) const {
    return bounding_circle_offset(row * kBinsDim + column);
  }

  /**
   * Get the offset to the given bin in the 5x5 grid, the bins contain
   * graphids for all the edges that intersect the bin
   * @param  index of the bin within row major grid array
   * @return the begin and end offset in the list of edge ids
   */
  std::pair<uint32_t, uint32_t> bin_offset(size_t index) const;

  /**
   * Get the offset to the given bin in the 5x5 grid, the bins contain
   * graphids for all the edges that intersect the bin
   * @param  index of the bin within row major grid array
   * @return the begin and end offset in the list of edge ids
   */
  std::pair<uint32_t, uint32_t> bounding_circle_offset(size_t index) const;

  /**
   * Sets the edge bin offsets
   * @param offsets the offsets
   */
  void set_edge_bin_offsets(const uint32_t (&offsets)[baldr::kBinCount]);

  /**
   * Gets the offset to the lane connectivity data.
   * @return  Returns the number of bytes to offset to the the lane connectivity data.
   */
  uint32_t lane_connectivity_offset() const {
    return lane_connectivity_offset_;
  }

  /**
   * Sets the offset to the lane connectivity data.
   * @param offset Offset in bytes to the start of the lane connectivity data.
   */
  void set_lane_connectivity_offset(const uint32_t offset) {
    lane_connectivity_offset_ = offset;
  }

  /**
   * Gets the number of  turn lanes in this tile.
   * @return  Returns the number of  turn lanes.
   */
  uint32_t turnlane_count() const {
    return turnlane_count_;
  }

  /**
   * Sets the number of turn lanes within this tile.
   * @param count Number of turn lanes within the tile.
   */
  void set_turnlane_count(const uint32_t count) {
    turnlane_count_ = count;
  }

  /**
   * Gets the offset to predicted speeds.
   * @return  Returns the offset (bytes) to predicted speeds.
   */
  uint32_t predictedspeeds_offset() const {
    return predictedspeeds_offset_;
  }

  /**
   * Sets the offset to predicted speed data within the tile.
   * @param offset Offset to predicted speed data within the tile.
   */
  void set_predictedspeeds_offset(const uint32_t offset) {
    predictedspeeds_offset_ = offset;
  }

  /**
   * Get the offset to the end of the tile
   * @return the number of bytes in the tile, unless the last slot is used
   */
  uint32_t end_offset() const {
    return tile_size_;
  }

  /**
   * Sets the offset to the end of the tile
   * @param offset the offset in bytes to the end of the tile
   */
  void set_end_offset(uint32_t offset) {
    tile_size_ = offset;
  }

  /**
<<<<<<< HEAD
   * Get the offset to the start of the bounding circles
   * @return the byte offset to the start of the bounding circles
   */
  uint32_t bounding_circle_offset() const {
    return boundingcircles_offset_ == tile_size_ ? 0 : boundingcircles_offset_;
  }

  /**
   * Sets the offset to the start of the bounding circles
   * @param offset the offset in bytes to the beginning of the bounding circles
   */
  void set_bounding_circle_offset(uint32_t offset) {
    boundingcircles_offset_ = offset;
=======
   * Get the checksum hash of the tile
   * @return return the 64bit hash of tile's input checksum
   */
  uint64_t checksum() const {
    return checksum_;
  }

  /**
   * Sets the checksum hash of the tile
   * @param checksum the 64bit hash for tile's input checksum
   */
  void set_checksum(uint64_t checksum) {
    checksum_ = checksum;
>>>>>>> f1d516bf
  }

protected:
  // TODO when c++20 bitfields can be initialized here
  // GraphId (tileid and level) of this tile. Data quality metrics.
  uint64_t graphid_ : 46;
  uint64_t density_ : 4;
  uint64_t name_quality_ : 4;
  uint64_t speed_quality_ : 4;
  uint64_t exit_quality_ : 4;
  uint64_t has_elevation_ : 1;        // Does this tile have elevation data
  uint64_t has_ext_directededge_ : 1; // Does this tile have extended directed edge data

  // TODO: in v4, don't store this its superfluous information, the graphid has all we need
  // Base lon, lat of the tile
  std::array<float, 2> base_ll_ = {0, 0};

  // baldr version.
  std::array<char, kMaxVersionSize> version_ = {};

  // Dataset Id
  uint64_t dataset_id_ = 0;

  // Record counts (for fixed size records). Node and directed edge have a max of
  // kMaxGraphId which is 21 bits.
  uint64_t nodecount_ : 21;             // Number of nodes
  uint64_t directededgecount_ : 21;     // Number of directed edges
  uint64_t predictedspeeds_count_ : 21; // Number of predictive speed records
  uint64_t spare1_ : 1;

  // Currently there can only be twice as many transitions as there are nodes,
  // but in practice the number should be much less.
  uint32_t transitioncount_ : 22; // Number of node transitions
  uint32_t spare3_ : 10;          // TODO: DELETE ME IN V4
  uint32_t turnlane_count_ : 21;  // Number of turnlane records
  uint32_t spare4_ : 11;          // TODO: DELETE ME IN V4
  uint64_t transfercount_ : 16;   // Number of transit transfer records
  uint64_t spare2_ : 7;

  // Number of transit records
  uint64_t departurecount_ : 24;
  uint64_t stopcount_ : 16;
  uint64_t spare5_ : 1; // TODO: DELETE ME IN V4
  uint64_t routecount_ : 12;
  uint64_t schedulecount_ : 12;

  // Counts
  uint64_t signcount_ : 24;                // Number of signs
  uint64_t spare6_ : 16;                   // TODO: DELETE ME IN V4
  uint64_t access_restriction_count_ : 24; // Number of access restriction records
  uint64_t admincount_ : 16;               // Number of admin records
  uint64_t spare7_ : 24;                   // TODO: DELETE ME IN V4

  // Note all of the comments about deleting spare in v4
  // There are typos in the bitfield containing spare2_ above
  // They cause the fields to be spread across multiple words
  // The code should have been something like:
  /*
    uint64_t transitioncount_ : 22; // Number of node transitions
    uint64_t turnlane_count_ : 21;  // Number of turnlane records
    uint64_t transfercount_ : 16;   // Number of transit transfer records
    uint64_t spare2_ : 5;
  */
  // This causes the compiler to pad the last word in a platform dependent way
  // On x64 based systems the compiler will pad to 64bits
  // On x86 based systems the compiler will only pad to 32bits
  // This made tiles incompatibilte between x64 and x86 platforms
  // To fix it we insert spare in the right places so that its the same as what
  // the compiler automatically does on an 64bit system but makes 32bit systems
  // see the layout of the structure that way as well. This way both platforms agree
  // that the x64 implementation, which is what we generally use to build tiles,
  // is the correct implementation

  // Spare 8=byte words that can be used for custom information. As long as the size of
  // the GraphTileHeader structure and order of data within the structure does not change
  // this should be backwards compatible. Make sure use of bits from spareword* does not
  // exceed 128 bits.
  uint64_t spareword0_ = 0;

  // for road tiles: hashed md5 of the OSM PBFs
  // for transit tiles: so far the same
  uint64_t checksum_ = 0; // formerly spareword1_

  // Offsets to beginning of data (for variable size records)
  uint32_t complex_restriction_forward_offset_ = 0; // Offset to complex restriction list
  uint32_t complex_restriction_reverse_offset_ = 0; // Offset to complex restriction list
  uint32_t edgeinfo_offset_ = 0;                    // Offset to edge info
  uint32_t textlist_offset_ = 0;                    // Offset to text list

  // Date the tile was created. Days since pivot date.
  uint32_t date_created_ = 0;

  // Offsets for each bin of the 5x5 grid (for search/lookup)
  std::array<uint32_t, kBinCount> bin_offsets_ = {};

  // Offset to beginning of the lane connectivity data
  uint32_t lane_connectivity_offset_ = 0;

  // Offset to the beginning of the predicted speed data
  uint32_t predictedspeeds_offset_ = 0;

  // GraphTile data size in bytes
  uint32_t tile_size_ = 0;

  uint32_t boundingcircles_offset_ = 0;
  // Marks the end of this version of the tile with the rest of the slots
  // being available for growth. If you want to use one of the empty slots,
  // simply add a uint32_t some_offset_; just above empty_slots_ and decrease
  // kEmptySlots by 1. Note that you can ONLY add an offset here and NOT a
  // bitfield or union or anything like that
  std::array<uint32_t, kEmptySlots> empty_slots_ = {};
};

static_assert(sizeof(GraphTileHeader) == 272, "Bad sizeof(GraphTileHeader)");
// make sure this stays a POD layout
static_assert(std::is_trivially_copyable_v<GraphTileHeader>,
              "GraphTileHeader is not trivially copyable");
static_assert(std::is_standard_layout_v<GraphTileHeader>, "GraphTileHeader has not standard layout");

} // namespace baldr
} // namespace valhalla

#endif // VALHALLA_BALDR_GRAPHTILEHEADER_H_<|MERGE_RESOLUTION|>--- conflicted
+++ resolved
@@ -607,7 +607,6 @@
   }
 
   /**
-<<<<<<< HEAD
    * Get the offset to the start of the bounding circles
    * @return the byte offset to the start of the bounding circles
    */
@@ -621,7 +620,9 @@
    */
   void set_bounding_circle_offset(uint32_t offset) {
     boundingcircles_offset_ = offset;
-=======
+  }
+
+  /**
    * Get the checksum hash of the tile
    * @return return the 64bit hash of tile's input checksum
    */
@@ -635,7 +636,6 @@
    */
   void set_checksum(uint64_t checksum) {
     checksum_ = checksum;
->>>>>>> f1d516bf
   }
 
 protected:
