--- conflicted
+++ resolved
@@ -1246,37 +1246,6 @@
   uint64_t has_predicted_speed_ : 1;    // Does this edge have a predicted speed records?
 
   // 4th 8-byte word
-<<<<<<< HEAD
-  uint64_t forwardaccess_ : 12;        // Access (bit mask) in forward direction (see graphconstants.h)
-  uint64_t reverseaccess_ : 12;        // Access (bit mask) in reverse direction (see graphconstants.h)
-  uint64_t max_up_slope_ : 5;          // Maximum upward slope
-  uint64_t max_down_slope_ : 5;        // Maximum downward slope
-  uint64_t sac_scale_ : 3;             // Is this edge for hiking and if so how difficult is the hike?
-  uint64_t cycle_lane_ : 2;            // Does this edge have bicycle lanes?
-  uint64_t bike_network_ : 1;          // Edge that is part of a bicycle network
-  uint64_t use_sidepath_ : 1;          // Is there a cycling path to the side that should be preferred?
-  uint64_t dismount_ : 1;              // Do you need to dismount when biking on this edge?
-  uint64_t sidewalk_left_ : 1;         // Sidewalk to the left of the edge
-  uint64_t sidewalk_right_ : 1;        // Sidewalk to the right of the edge
-  uint64_t shoulder_ : 1;              // Does the edge have a shoulder?
-  uint64_t lane_conn_ : 1;             // 1 if has lane connectivity, 0 otherwise
-  uint64_t turnlanes_ : 1;             // Does this edge have turn lanes (end of edge)
-  uint64_t sign_ : 1;                  // Exit signs exist for this edge
-  uint64_t internal_ : 1;              // Edge that is internal to an intersection
-  uint64_t tunnel_ : 1;                // Is this edge part of a tunnel
-  uint64_t bridge_ : 1;                // Is this edge part of a bridge?
-  uint64_t traffic_signal_ : 1;        // Traffic signal at end of the directed edge
-  uint64_t seasonal_ : 1;              // Seasonal access (ex. no access in winter)
-  uint64_t deadend_ : 1;               // Leads to a dead-end (no other driveable roads) TODO
-  uint64_t bss_connection_ : 1;        // Does this lead to(come out from) a bike share station?
-  uint64_t stop_sign_ : 1;             // Stop sign at end of the directed edge
-  uint64_t yield_sign_ : 1;            // Yield/give way sign at end of the directed edge
-  uint64_t hov_type_ : 1;              // if (is_hov_only()==true), this means (HOV2=0, HOV3=1)
-  uint64_t indoor_ : 1;                // Is this edge indoor
-  uint64_t lit_ : 1;                   // Is the edge lit?
-  uint64_t golf_cart_designated_ : 1;  // Is this a designated golf cart edge?
-  uint64_t spare3_ : 3;
-=======
   uint64_t forwardaccess_ : 12; // Access (bit mask) in forward direction (see graphconstants.h)
   uint64_t reverseaccess_ : 12; // Access (bit mask) in reverse direction (see graphconstants.h)
   uint64_t max_up_slope_ : 5;   // Maximum upward slope
@@ -1305,8 +1274,8 @@
   uint64_t indoor_ : 1;         // Is this edge indoor
   uint64_t lit_ : 1;            // Is the edge lit?
   uint64_t dest_only_hgv_ : 1;  // destonly for HGV specifically
-  uint64_t spare4_ : 3;
->>>>>>> d25c8eee
+  uint64_t golf_cart_designated_ : 1;  // Is this a designated golf cart edge?
+  uint64_t spare4_ : 2;
 
   // 5th 8-byte word
   uint64_t turntype_ : 24;      // Turn type (see graphconstants.h)
