--- conflicted
+++ resolved
@@ -32,15 +32,8 @@
 // Associate vehicle types to TripLeg proto
 // TODO - why doesn't these use an enum input?
 constexpr VehicleType kTripLegVehicleType[] = {
-<<<<<<< HEAD
-    VehicleType::kCar,          VehicleType::kMotorcycle,
-    VehicleType::kAutoBus,      VehicleType::kTractorTrailer,
-    VehicleType::kMotorScooter, VehicleType::kFourWheelDrive,
-    VehicleType::kGolfCart,
-=======
     VehicleType::kCar,   VehicleType::kMotorcycle,   VehicleType::kAutoBus,
-    VehicleType::kTruck, VehicleType::kMotorScooter,
->>>>>>> 7eb47846
+    VehicleType::kTruck, VehicleType::kMotorScooter, VehicleType::kGolfCart,
 };
 inline VehicleType GetTripLegVehicleType(const uint8_t type) {
   return (type <= static_cast<uint8_t>(sif::VehicleType::kGolfCart)) ? kTripLegVehicleType[type]
