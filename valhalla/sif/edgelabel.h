#ifndef VALHALLA_SIF_EDGELABEL_H_
#define VALHALLA_SIF_EDGELABEL_H_

#include <cstdint>
#include <string.h>
#include <valhalla/baldr/directededge.h>
#include <valhalla/baldr/graphconstants.h>
#include <valhalla/baldr/graphid.h>
#include <valhalla/sif/costconstants.h>

namespace valhalla {
namespace sif {

constexpr uint32_t kInitialEdgeLabelCountAstar = 2000000;
constexpr uint32_t kInitialEdgeLabelCountBidirAstar = 1000000;
constexpr uint32_t kInitialEdgeLabelCountDijkstras = 4000000;
constexpr uint32_t kInitialEdgeLabelCountBidirDijkstra = 2000000;

/**
 * Labeling information for shortest path and graph expansion algorithms.
 * Contains cost, predecessor, path distance, and assorted information
 * required during construction of the shortest path and for reconstructing
 * the path upon completion.
 * The base EdgeLabel class contains all necessary information for costing
 * computations and for use with the double bucket priority queue. The base
 * class is used in map-matching (routing part) and the time-distance matrix
 * algorithms. Derived classes support additional information required by other
 * path algorithms.
 */
class EdgeLabel {
public:
  /**
   * Default constructor.
   */
  EdgeLabel()
      : predecessor_(baldr::kInvalidLabel), path_distance_(0), restrictions_(0),
        edgeid_(baldr::kInvalidGraphId), opp_index_(0), opp_local_idx_(0), mode_(0),
        endnode_(baldr::kInvalidGraphId), use_(0), classification_(0), shortcut_(0), dest_only_(0),
        origin_(0), destination_(0), toll_(0), not_thru_(0), deadend_(0), on_complex_rest_(0),
        closure_pruning_(0), path_id_(0), restriction_idx_(0), internal_turn_(0), unpaved_(0),
        has_measured_speed_(0), hgv_access_(0), bridge_(0), tunnel_(0), cost_(0, 0), sortcost_(0) {
    assert(path_id_ <= baldr::kMaxMultiPathId);
  }

  /**
   * Constructor with values.
   * @param predecessor         Index into the edge label list for the predecessor
   *                            directed edge in the shortest path.
   * @param edgeid              Directed edge Id.
   * @param edge                Directed edge.
   * @param cost                True cost (cost and time in seconds) to the edge.
   * @param sortcost            Cost for sorting (includes A* heuristic)
   * @param mode                Mode of travel along this edge.
   * @param path_distance       Accumulated path distance
   * @param restriction_idx     If this label has restrictions, the index where the restriction is
   * found
   * @param closure_pruning     Should closure pruning be enabled on this path?
   * @param has_measured_speed  Do we have any of the measured speed types set?
   * @param internal_turn       Did we make an turn on a short internal edge.
   * @param path_id             When searching more than one path at a time this denotes which path
   * the this label is tracking
   * @param destonly            Destination only, either mode-specific or general
   * @param hgv_access          Whether HGV is allowed
   */
  EdgeLabel(const uint32_t predecessor,
            const baldr::GraphId& edgeid,
            const baldr::DirectedEdge* edge,
            const Cost& cost,
            const float sortcost,
            const TravelMode mode,
            const uint32_t path_distance,
            const uint8_t restriction_idx,
            const bool closure_pruning,
            const bool has_measured_speed,
            const InternalTurn internal_turn,
            const uint8_t path_id = 0,
            const bool destonly = false,
            const bool hgv_access = false)
      : predecessor_(predecessor), path_distance_(path_distance), restrictions_(edge->restrictions()),
        edgeid_(edgeid), opp_index_(edge->opp_index()), opp_local_idx_(edge->opp_local_idx()),
        mode_(static_cast<uint32_t>(mode)), endnode_(edge->endnode()),
        use_(static_cast<uint32_t>(edge->use())),
        classification_(static_cast<uint32_t>(edge->classification())), shortcut_(edge->shortcut()),
        origin_(0), destination_(0), toll_(edge->toll()), not_thru_(edge->not_thru()),
        deadend_(edge->deadend()),
        on_complex_rest_(edge->part_of_complex_restriction() || edge->start_restriction() ||
                         edge->end_restriction()),
        closure_pruning_(closure_pruning), path_id_(path_id), restriction_idx_(restriction_idx),
        internal_turn_(static_cast<uint8_t>(internal_turn)), unpaved_(edge->unpaved()),
        has_measured_speed_(has_measured_speed), hgv_access_(hgv_access), bridge_(edge->bridge()),
        tunnel_(edge->tunnel()), cost_(cost), sortcost_(sortcost) {
    dest_only_ = destonly ? destonly : edge->destonly();
    assert(path_id_ <= baldr::kMaxMultiPathId);
  }

  /**
   * Update an existing edge label with new predecessor and cost information.
   * Update transit information: prior stop Id will stay the same but trip Id
   * and block Id may change (a new trip at an earlier departure time).
   * The mode, edge Id, and end node remain the same.
   * @param predecessor      Predecessor directed edge in the shortest path.
   * @param cost             True cost (and elapsed time in seconds) to the edge.
   * @param sortcost         Cost for sorting (includes A* heuristic).
   * @param path_distance    Accumulated path distance.
   * @param restriction_idx  If this label has restrictions, the index where the restriction is found
   */
  void Update(const uint32_t predecessor,
              const Cost& cost,
              const float sortcost,
              const uint32_t path_distance,
              const uint8_t restriction_idx) {
    predecessor_ = predecessor;
    cost_ = cost;
    sortcost_ = sortcost;
    path_distance_ = path_distance;
    restriction_idx_ = restriction_idx;
  }

  /**
   * Get the predecessor edge label.
   * @return Predecessor edge label.
   */
  uint32_t predecessor() const {
    return predecessor_;
  }

  /**
   * Get the GraphId of this directed edge.
   * @return  Returns the GraphId of this directed edge.
   */
  baldr::GraphId edgeid() const {
    return baldr::GraphId(edgeid_);
  }

  /**
   * Get the end node of this directed edge. Allows the A* algorithm
   * to expand the search from this end node, without having to read
   * the directed edge again.
   * @return  Returns the GraphId of the end node of this directed edge.
   */
  baldr::GraphId endnode() const {
    return baldr::GraphId(endnode_);
  }

  /**
   * Get the cost from the origin to this directed edge.
   * @return  Returns the cost (units are based on the costing method)
   *          and elapsed time (seconds) to the end of the directed edge.
   */
  const Cost& cost() const {
    return cost_;
  }

  /**
   * Get the sort cost from the origin to this directed edge. The sort
   * cost includes the A* heuristic.
   * @return  Returns the sort cost (units are based on the costing method).
   */
  float sortcost() const {
    return sortcost_;
  }

  /**
   * Set the sort cost from the origin to this directed edge. The sort
   * cost includes the A* heuristic.
   * @param sortcost Sort cost (units are based on the costing method).
   */
  void SetSortCost(float sortcost) {
    sortcost_ = sortcost;
  }

  /**
   * Get the use of the directed edge.
   * @return  Returns edge use.
   */
  baldr::Use use() const {
    return static_cast<baldr::Use>(use_);
  }

  /**
   * Get the opposing index - for bidirectional A*.
   * @return  Returns the opposing directed edge index to the incoming edge.
   */
  uint32_t opp_index() const {
    return opp_index_;
  }

  /**
   * Get the opposing local index. This is the index of the incoming edge
   * (on the local hierarchy) at the end node of the predecessor directed
   * edge. This is used for edge transition costs and Uturn detection.
   * @return  Returns the local index of the incoming edge.
   */
  uint32_t opp_local_idx() const {
    return opp_local_idx_;
  }

  /**
   * Get the restriction mask at the end node. Each bit set to 1 indicates a
   * turn restriction onto the directed edge with matching local edge index.
   * @return  Returns the restriction mask.
   */
  uint32_t restrictions() const {
    return restrictions_;
  }

  /**
   * Get the shortcut flag.
   * @return  Returns true if the prior edge was a shortcut, false if not.
   */
  bool shortcut() const {
    return shortcut_;
  }

  /**
   * Get the travel mode along this edge.
   * @return  Returns the travel mode.
   */
  TravelMode mode() const {
    return static_cast<TravelMode>(mode_);
  }

  /**
   * Get the dest only flag.
   * @return  Returns true if the edge is part of a private or no through road that allows access
   *          only if required to get to a destination?
   */
  bool destonly() const {
    return dest_only_;
  }

  /**
   * Is this edge an origin edge?
   * @return  Returns true if this edge is an origin edge.
   */
  bool origin() const {
    return origin_;
  }

  /**
   * Sets this edge as an origin.
   */
  void set_origin() {
    origin_ = true;
  }

  /**
   * Is this edge a destination edge?
   * @return  Returns true if this edge is a destination edge.
   */
  bool destination() const {
    return destination_;
  }

  /**
   * Sets this edge as a destination.
   */
  void set_destination() {
    destination_ = true;
  }
  /**
   * Get the restriction idx, 255 means no restriction
   */
  uint8_t restriction_idx() const {
    return restriction_idx_;
  }
  /**
   * Get the internal_turn.
   * @return  Returns value from InternalTurn that indicates if we made a turn on a short internal
   * edge.
   */
  InternalTurn internal_turn() const {
    return static_cast<InternalTurn>(internal_turn_);
  }
  /**
   * Does this edge have a toll?
   * @return  Returns true if this edge has a toll.
   */
  bool toll() const {
    return toll_;
  }

  /**
   * Get the current path distance in meters.
   * @return  Returns the current path distance.
   */
  uint32_t path_distance() const {
    return path_distance_;
  }

  /**
   * Get the predecessor road classification.
   * @return Predecessor road classification.
   */
  baldr::RoadClass classification() const {
    return static_cast<baldr::RoadClass>(classification_);
  }

  /**
   * Operator < used for sorting.
   */
  bool operator<(const EdgeLabel& other) const {
    return sortcost() < other.sortcost();
  }

  /**
   * Is this edge part of a complex restriction.
   * @return  Returns true if the edge is part of a complex restriction.
   */
  bool on_complex_rest() const {
    return on_complex_rest_;
  }

  /**
   * Is this edge not-through
   * @return  Returns true if the edge is not thru.
   */
  bool not_thru() const {
    return not_thru_;
  }

  /**
   * Set the not-through flag for this edge.
   * @param  not_thru  True if the edge is not thru.
   */
  void set_not_thru(const bool not_thru) {
    not_thru_ = not_thru;
  }

  /**
   * Is this edge a dead end.
   * @return  Returns true if the edge is a dead end.
   */
  bool deadend() const {
    return deadend_;
  }

  void set_deadend(bool is_deadend) {
    deadend_ = is_deadend;
  }

  /**
   * Returns the location/path id (index) of the path that this label is tracking. Useful when your
   * algorithm tracks multiple path expansions at the same time
   *
   * @return  the id of the path that this label is tracking
   */
  uint8_t path_id() const {
    return path_id_;
  }

  /**
   * Should closure pruning be enabled on this path?
   * @return Returns true if closure pruning should be enabled.
   */
  bool closure_pruning() const {
    return closure_pruning_;
  }

  /**
   * Do we have any of the measured speed types set?
   * @return Returns true if we have any of the measured speed types set.
   */
  bool has_measured_speed() const {
    return has_measured_speed_;
  }

  /**
   * Get the unpaved flag.
   * @return Returns true if the edge is an unpaved road, otherwise false.
   */
  bool unpaved() const {
    return unpaved_;
  }

  /**
   * Get the bridge flag.
   * @return Returns true if the edge is a bridge, otherwise false.
   */
  bool bridge() const {
    return bridge_;
  }

  /**
   * Get the tunnel flag.
   * @return Returns true if the edge is a tunnel, otherwise false.
   */
  bool tunnel() const {
    return tunnel_;
  }
<<<<<<< HEAD

=======
>>>>>>> 56ed70e1
  /**
   * Does it have HGV access?
   * @return Returns true if the (opposing) edge had HGV access
   */
  bool has_hgv_access() const {
    return hgv_access_;
  }

protected:
  // predecessor_: Index to the predecessor edge label information.
  // Note: invalid predecessor value uses all 32 bits (so if this needs to
  // be part of a bit field make sure kInvalidLabel is changed.
  uint32_t predecessor_;

  // path_distance_: Accumulated path distance in meters.
  // restriction_:   Bit mask of edges (by local edge index at the end node)
  //                 that are restricted (simple turn restrictions)
  uint32_t path_distance_ : 25;
  uint32_t restrictions_ : 7;

  /**
   * edgeid_:        Graph Id of the edge.
   * opp_index_:     Index at the end node of the opposing directed edge.
   * opp_local_idx_: Index at the end node of the opposing local edge. This
   *                 value can be compared to the directed edge local_edge_idx
   *                 for edge transition costing and Uturn detection.
   * mode_:          Current transport mode.
   */
  uint64_t edgeid_ : 46;
  uint64_t opp_index_ : 7;
  uint64_t opp_local_idx_ : 7;
  uint64_t mode_ : 4;

  /**
   * endnode_:            GraphId of the end node of the edge. This allows the
   *                      expansion to occur by reading the node and not having
   *                      to re-read the directed edge.
   * use_:                Use of the prior edge.
   * classification_:     Road classification
   * shortcut_:           Was the prior edge a shortcut edge?
   * dest_only_:          Was the prior edge destination only?
   * origin_:             True if this is an origin edge.
   * toll_:               Edge is toll.
   * not_thru_:           Flag indicating edge is not_thru.
   * deadend_:            Flag indicating edge is a dead-end.
   * on_complex_rest_:    Part of a complex restriction.
   * closure_pruning_:    Was closure pruning active on prior edge?
   */
  uint64_t endnode_ : 46;
  uint64_t use_ : 6;
  uint64_t classification_ : 3;
  uint64_t shortcut_ : 1;
  uint64_t dest_only_ : 1;
  uint64_t origin_ : 1;
  uint64_t destination_ : 1;
  uint64_t toll_ : 1;
  uint64_t not_thru_ : 1;
  uint64_t deadend_ : 1;
  uint64_t on_complex_rest_ : 1;
  uint64_t closure_pruning_ : 1;

  // path id can be used to track more than one path at the same time in the same labelset
  // its limited to 7 bits because edgestatus only had 7 and matching made sense to reduce confusion
  uint32_t path_id_ : 7;
  uint32_t restriction_idx_ : 8;
  // internal_turn_ Did we make an turn on a short internal edge.
  uint32_t internal_turn_ : 2;
  // Flag indicating edge is an unpaved road.
  uint32_t unpaved_ : 1;
  uint32_t has_measured_speed_ : 1;

  // Flag if this edge had HGV access
  uint32_t hgv_access_ : 1;
  // Flag indicating edge is a bridge.
  uint32_t bridge_ : 1;
  // Flag indicating edge is a tunnel.
  uint32_t tunnel_ : 1;

  uint32_t spare : 10;

  Cost cost_;      // Cost and elapsed time along the path.
  float sortcost_; // Sort cost - includes A* heuristic.
};

/**
 * Derived label class used for recosting paths within the LabelCallback.
 * transition_cost is added to the label for use when recosting a path.
 */
class PathEdgeLabel : public EdgeLabel {
public:
  // Default constructor
  PathEdgeLabel() {
  }

  /**
   * Constructor with values.
   * @param predecessor         Index into the edge label list for the predecessor
   *                            directed edge in the shortest path.
   * @param edgeid              Directed edge Id.
   * @param edge                Directed edge.
   * @param cost                True cost (cost and time in seconds) to the edge.
   * @param sortcost            Cost for sorting (includes A* heuristic)
   * @param dist                Distance to the destination (meters)
   * @param mode                Mode of travel along this edge.
   * @param path_distance       Accumulated path distance
   * @param transition_cost     Transition cost
   * @param restriction_idx     If this label has restrictions, the index where the restriction is
   * found
   * @param closure_pruning     Should closure pruning be enabled on this path?
   * @param has_measured_speed  Do we have any of the measured speed types set?
   * @param internal_turn       Did we make an turn on a short internal edge.
   * @param path_id             When searching more than one path at a time this denotes which path
   * the this label is tracking
   * @param destonly            Destination only, either mode-specific or general
   * @param hgv_access          Whether HGV is allowed
   */
  PathEdgeLabel(const uint32_t predecessor,
                const baldr::GraphId& edgeid,
                const baldr::DirectedEdge* edge,
                const Cost& cost,
                const float sortcost,
                const TravelMode mode,
                const uint32_t path_distance,
                const Cost& transition_cost,
                const uint8_t restriction_idx,
                const bool closure_pruning,
                const bool has_measured_speed,
                const InternalTurn internal_turn,
                const uint8_t path_id = 0,
                const bool destonly = false,
                const bool hgv_access = false)
      : EdgeLabel(predecessor,
                  edgeid,
                  edge,
                  cost,
                  sortcost,
                  mode,
                  path_distance,
                  restriction_idx,
                  closure_pruning,
                  has_measured_speed,
                  internal_turn,
                  path_id,
                  destonly,
                  hgv_access),
        transition_cost_(transition_cost) {
    assert(path_id_ <= baldr::kMaxMultiPathId);
  }

  /**
   * Get the transition cost. This is used in the bidirectional A*
   * to determine the cost at the connection. But is also used for general stats
   * @return  Returns the transition cost (including penalties).
   */
  sif::Cost transition_cost() const {
    return transition_cost_;
  }

protected:
  // Used to measure the difference in time along the edge vs at the node
  Cost transition_cost_;
};

/**
 * Derived EdgeLabel class used for A* path algorithms and CostMatrix.
 * NOTE - despite the name, this is also used by unidirectional A* algorithms
 * (not simply bidirectional A*).
 * transition_cost, distance (from the destination), and opposing edge index
 * are included in the derived class.
 */
class BDEdgeLabel : public EdgeLabel {
public:
  // Default constructor
  BDEdgeLabel() {
  }

  /**
   * Constructor with values.
   * @param predecessor         Index into the edge label list for the predecessor
   *                            directed edge in the shortest path.
   * @param edgeid              Directed edge Id.
   * @param oppedgeid           Opposing directed edge Id.
   * @param edge                Directed edge.
   * @param cost                True cost (cost and time in seconds) to the edge.
   * @param sortcost            Cost for sorting (includes A* heuristic)n
   * @param dist                Distance to the destination in meters.
   * @param mode                Mode of travel along this edge.
   * @param tc                  Transition cost entering this edge.
   * @param not_thru_pruning    Is not thru pruning enabled.
   * @param closure_pruning     Is closure pruning active.
   * @param has_measured_speed  Do we have any of the measured speed types set?
   * @param internal_turn       Did we make an turn on a short internal edge.
   * @param restriction_idx     If this label has restrictions, the index where the restriction is
   * found
   * @param path_id             When searching more than one path at a time this denotes which path
   * the this label is tracking
   * @param destonly            Destination only, either mode-specific or general
   * @param hgv_access          Whether HGV is allowed
   */
  BDEdgeLabel(const uint32_t predecessor,
              const baldr::GraphId& edgeid,
              const baldr::GraphId& oppedgeid,
              const baldr::DirectedEdge* edge,
              const sif::Cost& cost,
              const float sortcost,
              const float dist,
              const sif::TravelMode mode,
              const sif::Cost& transition_cost,
              const bool not_thru_pruning,
              const bool closure_pruning,
              const bool has_measured_speed,
              const sif::InternalTurn internal_turn,
              const uint8_t restriction_idx,
              const uint8_t path_id = 0,
              const bool destonly = false,
              const bool hgv_access = false)
      : EdgeLabel(predecessor,
                  edgeid,
                  edge,
                  cost,
                  sortcost,
                  mode,
                  0,
                  restriction_idx,
                  closure_pruning,
                  has_measured_speed,
                  internal_turn,
                  path_id,
                  destonly,
                  hgv_access),
        transition_cost_(transition_cost), opp_edgeid_(oppedgeid),
        not_thru_pruning_(not_thru_pruning), distance_(dist) {
  }

  /**
   * Constructor with values. Sets sortcost to the true cost.
   * Used with CostMatrix (no heuristic/distance to destination).
   * @param predecessor         Index into the edge label list for the predecessor
   *                            directed edge in the shortest path.
   * @param edgeid              Directed edge.
   * @param oppedgeid           Opposing directed edge Id.
   * @param edge                End node of the directed edge.
   * @param cost                True cost (cost and time in seconds) to the edge.
   * @param mode                Mode of travel along this edge.
   * @param tc                  Transition cost entering this edge.
   * @param path_distance       Accumulated path distance.
   * @param not_thru_pruning    Is not thru pruning enabled.
   * @param closure_pruning     Is closure pruning active.
   * @param has_measured_speed  Do we have any of the measured speed types set?
   * @param internal_turn       Did we make an turn on a short internal edge.
   * @param restriction_idx     If this label has restrictions, the index where the restriction is
   * found
   * @param path_id             When searching more than one path at a time this denotes which path
   * the this label is tracking
   * @param destonly            Destination only, either mode-specific or general
   * @param hgv_access          Whether HGV is allowed
   */
  BDEdgeLabel(const uint32_t predecessor,
              const baldr::GraphId& edgeid,
              const baldr::GraphId& oppedgeid,
              const baldr::DirectedEdge* edge,
              const sif::Cost& cost,
              const sif::TravelMode mode,
              const sif::Cost& transition_cost,
              const uint32_t path_distance,
              const bool not_thru_pruning,
              const bool closure_pruning,
              const bool has_measured_speed,
              const sif::InternalTurn internal_turn,
              const uint8_t restriction_idx,
              const uint8_t path_id = 0,
              const bool destonly = false,
              const bool hgv_access = false)
      : EdgeLabel(predecessor,
                  edgeid,
                  edge,
                  cost,
                  cost.cost,
                  mode,
                  path_distance,
                  restriction_idx,
                  closure_pruning,
                  has_measured_speed,
                  internal_turn,
                  path_id,
                  destonly,
                  hgv_access),
        transition_cost_(transition_cost), opp_edgeid_(oppedgeid),
        not_thru_pruning_(not_thru_pruning), distance_(0.0f) {
  }

  /**
   * Constructor with values. Used in SetOrigin.
   * @param predecessor         Index into the edge label list for the predecessor
   *                            directed edge in the shortest path.
   * @param edgeid              Directed edge Id.
   * @param edge                Directed edge.
   * @param cost                True cost (cost and time in seconds) to the edge.
   * @param sortcost            Cost for sorting (includes A* heuristic).
   * @param dist                Distance to the destination in meters.
   * @param mode                Mode of travel along this edge.
   * @param restriction_idx     If this label has restrictions, the index where the restriction is
   * found
   * @param closure_pruning     Is closure pruning active.
   * @param has_measured_speed  Do we have any of the measured speed types set?
   * @param internal_turn       Did we make an turn on a short internal edge.
   * @param path_id             When searching more than one path at a time this denotes which path
   * the this label is tracking
   * @param destonly            Destination only, either mode-specific or general
   * @param hgv_access          Whether HGV is allowed
   */
  BDEdgeLabel(const uint32_t predecessor,
              const baldr::GraphId& edgeid,
              const baldr::DirectedEdge* edge,
              const sif::Cost& cost,
              const float sortcost,
              const float dist,
              const sif::TravelMode mode,
              const uint8_t restriction_idx,
              const bool closure_pruning,
              const bool has_measured_speed,
              const sif::InternalTurn internal_turn,
              const uint8_t path_id = 0,
              const bool destonly = false,
              const bool hgv_access = false)
      : EdgeLabel(predecessor,
                  edgeid,
                  edge,
                  cost,
                  sortcost,
                  mode,
                  0,
                  restriction_idx,
                  closure_pruning,
                  has_measured_speed,
                  internal_turn,
                  path_id,
                  destonly,
                  hgv_access),
        transition_cost_({}), not_thru_pruning_(!edge->not_thru()), distance_(dist) {
    opp_edgeid_ = {};
  }

  /**
   * Update an existing edge label with new predecessor and cost information.
   * The mode, edge Id, and end node remain the same.
   * @param predecessor      Predecessor directed edge in the shortest path.
   * @param cost             True cost (and elapsed time in seconds) to the edge.
   * @param sortcost         Cost for sorting (includes A* heuristic).
   * @param tc               Transition cost onto the edge.
   * @param restriction_idx  If this label has restrictions, the index where the restriction is found
   */
  void Update(const uint32_t predecessor,
              const sif::Cost& cost,
              const float sortcost,
              const sif::Cost& tc,
              const uint8_t restriction_idx) {
    predecessor_ = predecessor;
    cost_ = cost;
    sortcost_ = sortcost;
    transition_cost_ = tc;
    restriction_idx_ = restriction_idx;
  }

  /**
   * Update an existing edge label with new predecessor and cost information.
   * Update distance as well (used in time distance matrix)
   * @param predecessor      Predecessor directed edge in the shortest path.
   * @param cost             True cost (and elapsed time in seconds) to the edge.
   * @param sortcost         Cost for sorting (includes A* heuristic).
   * @param tc               Transition cost onto the edge.
   * @param path_distance    Accumulated path distance.
   * @param restriction_idx  If this label has restrictions, the index where the restriction is found
   */
  void Update(const uint32_t predecessor,
              const sif::Cost& cost,
              const float sortcost,
              const sif::Cost& tc,
              const uint32_t path_distance,
              const uint8_t restriction_idx) {
    predecessor_ = predecessor;
    cost_ = cost;
    sortcost_ = sortcost;
    transition_cost_ = tc;
    path_distance_ = path_distance;
    restriction_idx_ = restriction_idx;
  }

  /**
   * Get the distance to the destination.
   * In case of bidirectional search it may represent the distance to the start point:
   * origin for the forward search and destination for the reverse search.
   * @return  Returns the distance in meters.
   */
  float distance() const {
    return distance_;
  }

  /**
   * Get the transition cost. This is used in the bidirectional A*
   * to determine the cost at the connection. But is also used for general stats
   * @return  Returns the transition cost (including penalties).
   */
  sif::Cost transition_cost() const {
    return transition_cost_;
  }

  /**
   * Get the GraphId of the opposing directed edge.
   * @return  Returns the GraphId of the opposing directed edge.
   */
  baldr::GraphId opp_edgeid() const {
    return baldr::GraphId(opp_edgeid_);
  }

  /**
   * Should not thru pruning be enabled on this path?
   * @return Returns true if not thru pruning should be enabled.
   */
  bool not_thru_pruning() const {
    return not_thru_pruning_;
  }

  /**
   * Sets the path distance for this EdgeLabel.
   * @param distance  Path distance.
   */
  void set_path_distance(const float distance) {
    path_distance_ = distance;
  }

protected:
  // Was originally used for reverse search path to remove extra time where paths intersected
  // but its now used everywhere to measure the difference in time along the edge vs at the node
  Cost transition_cost_;

  // Graph Id of the opposing edge.
  // not_thru_pruning_: Is not thru pruning enabled?
  uint64_t opp_edgeid_ : 63; // Could be 46 (to provide more spare)
  // TODO: Move not_thru_prunin to the base class - EdgeLabel so that we can
  // consolidate all pruning related properties at 1 place
  uint64_t not_thru_pruning_ : 1;

  float distance_; // Distance to the destination.
};

/**
 * EdgeLabel used for multi-modal A* path algorithm.
 */
class MMEdgeLabel : public EdgeLabel {
public:
  // Default constructor
  MMEdgeLabel() {
  }

  /**
   * Constructor with values.  Used for multi-modal path.
   * @param predecessor      Index into the edge label list for the predecessor
   *                         directed edge in the shortest path.
   * @param edgeid           Directed edge.
   * @param edge             End node of the directed edge.
   * @param cost             True cost (cost and time in seconds) to the edge.
   * @param sortcost         Cost for sorting (includes A* heuristic)
   * @param dist             Distance meters to the destination
   * @param mode             Mode of travel along this edge.
   * @param path_distance    Accumulated distance.
   * @param walking_distance Accumulated walking distance. Used to prune the expansion.
   * @param tripid           Trip Id for a transit edge.
   * @param prior_stopid     Prior transit stop Id.
   * @param blockid          Transit trip block Id.
   * @param transit_operator Transit operator - index into an internal map
   * @param has_transit      Does the path to this edge have any transit.
   * @param transition_cost  Transition cost
   * @param restriction_idx  If this label has restrictions, the index where the restriction is found
   * @param path_id          When searching more than one path at a time this denotes which path the
   *                         this label is tracking
   * @param destonly         Destination only, either mode-specific or general
   */
  MMEdgeLabel(const uint32_t predecessor,
              const baldr::GraphId& edgeid,
              const baldr::DirectedEdge* edge,
              const sif::Cost& cost,
              const float sortcost,
              const float dist,
              const sif::TravelMode mode,
              const uint32_t path_distance,
              const uint32_t walking_distance,
              const uint32_t tripid,
              const baldr::GraphId& prior_stopid,
              const uint32_t blockid,
              const uint32_t transit_operator,
              const bool has_transit,
              const Cost& transition_cost,
              const uint8_t restriction_idx,
              const uint8_t path_id = 0,
              const bool destonly = false)
      : EdgeLabel(predecessor,
                  edgeid,
                  edge,
                  cost,
                  sortcost,
                  mode,
                  path_distance,
                  restriction_idx,
                  true,
                  false,
                  InternalTurn::kNoTurn,
                  path_id,
                  destonly),
        transition_cost_(transition_cost), prior_stopid_(prior_stopid), tripid_(tripid),
        blockid_(blockid), transit_operator_(transit_operator), has_transit_(has_transit),
        walking_distance_(walking_distance), distance_(dist) {
  }

  /**
   * Update an existing edge label with new predecessor and cost information.
   * Update transit information: prior stop Id will stay the same but trip Id
   * and block Id may change (a new trip at an earlier departure time).
   * The mode, edge Id, and end node remain the same.
   * @param predecessor      Predecessor directed edge in the shortest path.
   * @param cost             True cost (and elapsed time in seconds) to the edge.
   * @param sortcost         Cost for sorting (includes A* heuristic).
   * @param path_distance    Accumulated path distance.
   * @param walking_distance Accumulated walking distance. Used to prune the expansion.
   * @param tripid           Trip Id for a transit edge.
   * @param blockid          Transit trip block Id.
   * @param transition_cost  Transition cost
   * @param restriction_idx  If this label has restrictions, the index where the restriction is found
   */
  void Update(const uint32_t predecessor,
              const sif::Cost& cost,
              const float sortcost,
              const uint32_t path_distance,
              const uint32_t walking_distance,
              const uint32_t tripid,
              const uint32_t blockid,
              const Cost& transition_cost,
              const uint8_t restriction_idx) {
    predecessor_ = predecessor;
    cost_ = cost;
    sortcost_ = sortcost;
    path_distance_ = path_distance;
    walking_distance_ = walking_distance;
    tripid_ = tripid;
    blockid_ = blockid;
    transition_cost_ = transition_cost;
    restriction_idx_ = restriction_idx;
  }

  /**
   * Get the distance to the destination.
   * In case of bidirectional search it may represent the distance to the start point:
   * origin for the forward search and destination for the reverse search.
   * @return  Returns the distance in meters.
   */
  float distance() const {
    return distance_;
  }

  /**
   * Get the transition cost. This is used in the bidirectional A*
   * to determine the cost at the connection. But is also used for general stats
   * @return  Returns the transition cost (including penalties).
   */
  sif::Cost transition_cost() const {
    return transition_cost_;
  }

  /**
   * Get the prior transit stop Id.
   * @return  Returns the prior transit stop Id.
   */
  const baldr::GraphId& prior_stopid() const {
    return prior_stopid_;
  }

  /**
   * Get the transit trip Id.
   * @return   Returns the transit trip Id of the prior edge.
   */
  uint32_t tripid() const {
    return tripid_;
  }

  /**
   * Return the transit block Id of the prior trip.
   * @return  Returns the block Id.
   */
  uint32_t blockid() const {
    return blockid_;
  }

  /**
   * Get the index of the transit operator.
   * @return  Returns the transit operator index (0 if none).
   */
  uint32_t transit_operator() const {
    return transit_operator_;
  }

  /**
   * Has any transit been taken up to this point on the path.
   * @return  Returns true if any transit has been taken, false if not.
   */
  bool has_transit() const {
    return has_transit_;
  }

  /**
   * Return the current walking distance in meters.
   */
  uint32_t walking_distance() const {
    return walking_distance_;
  }

protected:
  // Was originally used for reverse search path to remove extra time where paths intersected
  // but its now used everywhere to measure the difference in time along the edge vs at the node
  Cost transition_cost_;

  // GraphId of the predecessor transit stop.
  baldr::GraphId prior_stopid_;

  // tripid_: Transit trip Id.
  uint32_t tripid_;

  // blockid_:          Block Id (0 indicates no prior).
  // transit_operator_: Prior operator. Index to an internal mapping).
  // has_transit_:      True if any transit taken along the path to this edge.
  uint32_t blockid_ : 21; // Really only needs 20 bits
  uint32_t transit_operator_ : 10;
  uint32_t has_transit_ : 1;

  // Accumulated walking distance to prune the expansion
  uint32_t walking_distance_;

  float distance_; // Distance to the destination.
};

} // namespace sif
} // namespace valhalla

#endif // VALHALLA_SIF_EDGELABEL_H_<|MERGE_RESOLUTION|>--- conflicted
+++ resolved
@@ -388,10 +388,6 @@
   bool tunnel() const {
     return tunnel_;
   }
-<<<<<<< HEAD
-
-=======
->>>>>>> 56ed70e1
   /**
    * Does it have HGV access?
    * @return Returns true if the (opposing) edge had HGV access
