#ifndef VALHALLA_SIF_DYNAMICCOST_H_
#define VALHALLA_SIF_DYNAMICCOST_H_

#include <valhalla/baldr/accessrestriction.h>
#include <valhalla/baldr/datetime.h>
#include <valhalla/baldr/directededge.h>
#include <valhalla/baldr/graphconstants.h>
#include <valhalla/baldr/graphid.h>
#include <valhalla/baldr/graphtile.h>
#include <valhalla/baldr/graphtileptr.h>
#include <valhalla/baldr/nodeinfo.h>
#include <valhalla/baldr/rapidjson_fwd.h>
#include <valhalla/baldr/time_info.h>
#include <valhalla/baldr/timedomain.h>
#include <valhalla/baldr/transitdeparture.h>
#include <valhalla/proto/options.pb.h>
#include <valhalla/sif/costconstants.h>
#include <valhalla/sif/edgelabel.h>
#include <valhalla/thor/edgestatus.h>

#include <boost/container/small_vector.hpp>

#include <cstdint>
#include <memory>
#include <unordered_map>

// macros aren't great but writing these out for every option is an abomination worse than this macro

/**
 * this macro takes a ranged_default_t and uses it to make sure user provided values (in json or in
 * pbf) are in range before setting it on the costing options
 *
 * @param costing_options  pointer to protobuf costing options object
 * @param range            ranged_default_t object which will check any provided values are in range
 * @param json             rapidjson value object which should contain user provided costing options
 * @param json_key         the json key to use to pull a user provided value out of the jsonn
 * @param option_name      the name of the option will be set on the costing options object
 */

#define JSON_PBF_RANGED_DEFAULT(costing_options, range, json, json_key, option_name)                 \
  {                                                                                                  \
    costing_options->set_##option_name(                                                              \
        range(rapidjson::get<decltype(range.def)>(json, json_key,                                    \
                                                  costing_options->has_##option_name##_case()        \
                                                      ? costing_options->option_name()               \
                                                      : range.def)));                                \
  }

/**
 * same as above, but for costing options without pbf's awful oneof
 *
 * @param costing_options  pointer to protobuf costing options object
 * @param range            ranged_default_t object which will check any provided values are in range
 * @param json             rapidjson value object which should contain user provided costing options
 * @param json_key         the json key to use to pull a user provided value out of the jsonn
 * @param option_name      the name of the option will be set on the costing options object
 */

#define JSON_PBF_RANGED_DEFAULT_V2(costing_options, range, json, json_key, option_name)              \
  {                                                                                                  \
    costing_options->set_##option_name(                                                              \
        range(rapidjson::get<decltype(range.def)>(json, json_key,                                    \
                                                  costing_options->option_name()                     \
                                                      ? costing_options->option_name()               \
                                                      : range.def)));                                \
  }

/**
 * this macro takes a default value and uses it when no user provided values exist (in json or in pbf)
 * to set the option on the costing options object
 *
 * @param costing_options  pointer to protobuf costing options object
 * @param def              the default value which is used when neither json nor pbf is provided
 * @param json             rapidjson value object which should contain user provided costing options
 * @param json_key         the json key to use to pull a user provided value out of the json
 * @param option_name      the name of the option will be set on the costing options object
 */

#define JSON_PBF_DEFAULT(costing_options, def, json, json_key, option_name)                          \
  {                                                                                                  \
    costing_options->set_##option_name(                                                              \
        rapidjson::get<std::remove_cv<std::remove_reference<decltype(def)>::type>::                  \
                           type>(json, json_key,                                                     \
                                 costing_options->has_##option_name##_case()                         \
                                     ? costing_options->option_name()                                \
                                     : def));                                                        \
  }

/**
 * same as above, but for costing options without pbf's awful oneof
 *
 * @param costing_options  pointer to protobuf costing options object
 * @param def              the default value which is used when neither json nor pbf is provided
 * @param json             rapidjson value object which should contain user provided costing options
 * @param json_key         the json key to use to pull a user provided value out of the json
 * @param option_name      the name of the option will be set on the costing options object
 */

#define JSON_PBF_DEFAULT_V2(costing_options, def, json, json_key, option_name)                       \
  {                                                                                                  \
    costing_options->set_##option_name(                                                              \
        rapidjson::get<std::remove_cv<                                                               \
            std::remove_reference<decltype(def)>::type>::type>(json, json_key,                       \
                                                               costing_options->option_name()        \
                                                                   ? costing_options->option_name()  \
                                                                   : def));                          \
  }

namespace valhalla {
namespace sif {

// Holds a range plus a default value for that range
template <class T> struct ranged_default_t {
  T min, def, max;

  // Returns the value snapped to the default if outside of the range
  T operator()(const T& value) const {
    if (value < min || value > max) {
      return def;
    }
    return value;
  }
};

const std::unordered_map<Costing::Type, std::vector<Costing::Type>> kCostingTypeMapping{
    {Costing::none_, {Costing::none_}},
    {Costing::bicycle, {Costing::bicycle}},
    {Costing::bus, {Costing::bus}},
    {Costing::motor_scooter, {Costing::motor_scooter}},
    {Costing::multimodal, {Costing::multimodal, Costing::transit, Costing::pedestrian}},
    {Costing::pedestrian, {Costing::pedestrian}},
    {Costing::transit, {Costing::transit, Costing::pedestrian}},
    {Costing::truck, {Costing::truck}},
    {Costing::motorcycle, {Costing::motorcycle}},
    {Costing::taxi, {Costing::taxi}},
    {Costing::auto_, {Costing::auto_}},
    {Costing::bikeshare, {Costing::bikeshare, Costing::pedestrian, Costing::bicycle}},
};

const sif::Cost kNoCost(0.0f, 0.0f);

// Default unit size (seconds) for cost sorting.
constexpr uint32_t kDefaultUnitSize = 1;

// Maximum penalty allowed. Cannot be too high because sometimes one cannot avoid a particular
// attribute or condition to complete a route.
constexpr float kMaxPenalty = 12.0f * midgard::kSecPerHour; // 12 hours

// Maximum ferry penalty (when use_ferry == 0 or use_rail_ferry == 0). Can't make this too large
// since a ferry is sometimes required to complete a route.
constexpr float kMaxFerryPenalty = 6.0f * midgard::kSecPerHour; // 6 hours

// Default uturn costs
constexpr float kTCUnfavorablePencilPointUturn = 15.f;
constexpr float kTCUnfavorableUturn = 600.f;

// Maximum highway avoidance bias (modulates the highway factors based on road class)
constexpr float kMaxHighwayBiasFactor = 8.0f;

/**
 * Mask values used in the allowed function by loki::reach to control how conservative
 * the decision should be. By default allowed methods will not disallow start/end/simple
 * restrictions/shortcuts and closures are determined by the costing configuration
 */
constexpr uint16_t kDisallowNone = 0x0;
constexpr uint16_t kDisallowStartRestriction = 0x1;
constexpr uint16_t kDisallowEndRestriction = 0x2;
constexpr uint16_t kDisallowSimpleRestriction = 0x4;
constexpr uint16_t kDisallowClosure = 0x8;
constexpr uint16_t kDisallowShortcut = 0x10;

constexpr std::array<float, 253> populate_speedfactor() {
  std::array<float, 253> speedfactor{};
  speedfactor[0] = midgard::kSecPerHour; // TODO - what to make speed=0?
  for (uint32_t s = 1; s <= baldr::kMaxSpeedKph; s++) {
    speedfactor[s] = (midgard::kSecPerHour * 0.001f) / static_cast<float>(s);
  }

  return speedfactor;
}
constexpr std::array<float, 253> kSpeedFactor = populate_speedfactor();

constexpr std::array<float, 16> populate_densityfactor() {
  std::array<float, 16> densityfactor{};
  // Set density factors - used to penalize edges in dense, urban areas
  for (uint32_t d = 0; d < 16; d++) {
    densityfactor[d] = 0.85f + (d * 0.025f);
  }

  return densityfactor;
}
constexpr std::array<float, 16> kDensityFactor = populate_densityfactor(); // Density factor

constexpr std::array<float, 16> kTransDensityFactor = {1.0f, 1.0f, 1.0f, 1.0f, 1.0f, 1.1f,
                                                       1.2f, 1.3f, 1.4f, 1.6f, 1.9f, 2.2f,
                                                       2.5f, 2.8f, 3.1f, 3.5f};

/**
 * Base class for dynamic edge costing. This class defines the interface for
 * costing methods and includes a few base methods that define default behavior
 * for cases where a derived class does not need to override the method.
 * Derived classes must implement methods to consider if access is allowed,
 * compute a cost to traverse an edge, and a couple other methods required to
 * setup A* heuristics and sorting methods. Derived classes can also define
 * edge transition (intersection/turn) costing. EdgeCost and TransitionCost
 * methods return a Cost structure includes a cost for Dijkstra/A* as well as
 * the elapsed time (seconds) so that time along the path can be estimated
 * (for transit schedule lookups. timed restrictions, and other time dependent
 * logic).
 */
class DynamicCost {
public:
  /**
   * Constructor.
   * @param  options Request options in a pbf
   * @param  mode Travel mode
   * @param  access_mask Access mask
   * @param  penalize_uturns Should we penalize uturns?
   */
  DynamicCost(const Costing& options,
              const TravelMode mode,
              uint32_t access_mask,
              bool penalize_uturns = false);

  virtual ~DynamicCost();

  DynamicCost(const DynamicCost&) = delete;
  DynamicCost& operator=(const DynamicCost&) = delete;

  /**
   * Does the costing method allow multiple passes (with relaxed
   * hierarchy limits).
   * @return  Returns true if the costing model allows multiple passes.
   */
  virtual bool AllowMultiPass() const;

  /**
   * Get the pass number.
   * @return  Returns the pass through the algorithm.
   */
  uint32_t pass() const {
    return pass_;
  }

  /**
   * Set the pass number.
   * @param  pass  Pass number (incremental).
   */
  void set_pass(const uint32_t pass) {
    pass_ = pass;
  }

  /**
   * Returns the maximum transfer distance between stops that you are willing
   * to travel for this mode.  It is the max distance you are willing to
   * travel between transfers.
   * @return  max transfer distance multimodal
   */
  virtual uint32_t GetMaxTransferDistanceMM();

  /**
   * This method overrides the factor for this mode.  The lower the value
   * the more the mode is favored.
   * @return  mode factor
   */
  virtual float GetModeFactor();

  /**
   * Get the access mode used by this costing method.
   * @return  Returns access mode.
   */
  virtual uint32_t access_mode() const {
    return access_mask_;
  }

  /**
   * Checks if access is allowed for the provided directed edge.
   * This is generally based on mode of travel and the access modes
   * allowed on the edge. However, it can be extended to exclude access
   * based on other parameters such as conditional restrictions and
   * conditional access that can depend on time and travel mode.
   * @param  edge                        Pointer to a directed edge.
   * @param  is_dest                     Is a directed edge the destination?
   * @param  pred                        Predecessor edge information.
   * @param  tile                        Current tile.
   * @param  edgeid                      GraphId of the directed edge.
   * @param  current_time                Current time (seconds since epoch). A value of 0
   *                                     indicates the route is not time dependent.
   * @param  tz_index                    timezone index for the node
   * @param  destonly_access_restr_mask  Mask containing access restriction types that had a
   * local traffic exemption at the start of the expansion. This mask will be mutated by eliminating
   * flags for locally exempt access restriction types that no longer exist on the passed edge
   *
   * @return Returns true if access is allowed, false if not.
   */
  virtual bool Allowed(const baldr::DirectedEdge* edge,
                       const bool is_dest,
                       const EdgeLabel& pred,
                       const baldr::graph_tile_ptr& tile,
                       const baldr::GraphId& edgeid,
                       const uint64_t current_time,
                       const uint32_t tz_index,
                       uint8_t& restriction_idx,
                       uint8_t& destonly_access_restr_mask) const = 0;

  /**
   * Checks if access is allowed for an edge on the reverse path
   * (from destination towards origin). Both opposing edges (current and
   * predecessor) are provided. The access check is generally based on mode
   * of travel and the access modes allowed on the edge. However, it can be
   * extended to exclude access based on other parameters such as conditional
   * restrictions and conditional access that can depend on time and travel
   * mode.
   * @param  edge           Pointer to a directed edge.
   * @param  pred           Predecessor edge information.
   * @param  opp_edge       Pointer to the opposing directed edge.
   * @param  tile           Current tile.
   * @param  edgeid         GraphId of the opposing edge.
   * @param  current_time   Current time (seconds since epoch). A value of 0
   *                        indicates the route is not time dependent.
   * @param  tz_index       timezone index for the node
   * @return  Returns true if access is allowed, false if not.
   */
  virtual bool AllowedReverse(const baldr::DirectedEdge* edge,
                              const EdgeLabel& pred,
                              const baldr::DirectedEdge* opp_edge,
                              const baldr::graph_tile_ptr& tile,
                              const baldr::GraphId& opp_edgeid,
                              const uint64_t current_time,
                              const uint32_t tz_index,
                              uint8_t& restriction_idx,
                              uint8_t& destonly_access_restr_mask) const = 0;

  /**
   * Checks if any edge exclusion is present.
   * This checks if bridges, tolls, tunnels, ferries
   * or highways are excluded in the request.
   * @param  edge           Pointer to a directed edge.
   * @param  pred           Predecessor edge information.
   * @return Returns true if edge should be excluded.
   */
  inline bool CheckExclusions(const baldr::DirectedEdge* edge, const EdgeLabel& pred) const {
    return has_excludes_ &&
           ((exclude_bridges_ && !pred.bridge() && edge->bridge()) ||
            (exclude_tunnels_ && !pred.tunnel() && edge->tunnel()) ||
            (exclude_tolls_ && !pred.toll() && edge->toll()) ||
            (exclude_highways_ && pred.classification() != baldr::RoadClass::kMotorway &&
             edge->classification() == baldr::RoadClass::kMotorway) ||
            (exclude_ferries_ &&
             !(pred.use() == baldr::Use::kFerry || pred.use() == baldr::Use::kRailFerry) &&
             (edge->use() == baldr::Use::kFerry || edge->use() == baldr::Use::kRailFerry)));
  }

  /**
   * Checks if access is allowed for the provided node. Node access can
   * be restricted if bollards are present.
   * @param   node  Pointer to node information.
   * @return  Returns true if access is allowed, false if not.
   */
  inline virtual bool Allowed(const baldr::NodeInfo* node) const {
    return ((node->access() & access_mask_) || ignore_access_) &&
           !(exclude_cash_only_tolls_ && node->cash_only_toll());
  }

  /**
   * Used for determine the viability of a candidate edge as well as a conservative reachability
   * The notable difference to the full featured allowed method is this methods lack of info
   * about the currently tracked path (hence why its conservative)
   *
   * This method is to be used by loki::search and loki::reach and the base class implementation is
   * used to do basically accessibility and adherence to the disallow mask
   *
   * @param edge           the edge that should or shouldnt be allowed
   * @param tile           the tile which contains the edge (for traffic lookup)
   * @param disallow_mask  a mask that controls additional properties that should disallow the edge
   * @return true if the edge is allowed to be used (either as a candidate or a reach traversal)
   */
  inline virtual bool Allowed(const baldr::DirectedEdge* edge,
                              const baldr::graph_tile_ptr&,
                              uint16_t disallow_mask = kDisallowNone) const {
    auto access_mask = (ignore_access_ ? baldr::kAllAccess : access_mask_);
    bool accessible = (edge->forwardaccess() & access_mask) ||
                      (ignore_oneways_ && (edge->reverseaccess() & access_mask));
    bool assumed_restricted =
        ((disallow_mask & kDisallowStartRestriction) && edge->start_restriction()) ||
        ((disallow_mask & kDisallowEndRestriction) && edge->end_restriction()) ||
        ((disallow_mask & kDisallowSimpleRestriction) && edge->restrictions()) ||
        ((disallow_mask & kDisallowShortcut) && edge->is_shortcut());
    return accessible && !assumed_restricted &&
           ((edge->use() != baldr::Use::kConstruction) || ignore_construction_);
  }

  /**
   * Checks if access is allowed for the provided edge. The access check based on mode
   * of travel and the access modes allowed on the edge.
   * @param   edge  Pointer to edge information.
   * @return  Returns true if access is allowed, false if not.
   */
  inline virtual bool IsAccessible(const baldr::DirectedEdge* edge) const {
    // you can go on it if:
    // you have forward access for the mode you care about
    // you dont care about what mode has access so long as its forward
    // you dont care about the direction the mode has access to
    return (edge->forwardaccess() & access_mask_) ||
           (ignore_access_ && (edge->forwardaccess() & baldr::kAllAccess)) ||
           (ignore_oneways_ && (edge->reverseaccess() & access_mask_)) ||
           // OR it is under construction but you choose to ignore that
           (ignore_construction_ && edge->use() == baldr::Use::kConstruction);
  }

  inline virtual bool ModeSpecificAllowed(const baldr::AccessRestriction&) const {
    return true;
  }

  /**
   * Get the cost to traverse the specified directed edge using a transit
   * departure (schedule based edge traversal). Cost includes
   * the time (seconds) to traverse the edge.
   * @param   edge      Pointer to a directed edge.
   * @param   departure Transit departure record.
   * @param   curr_time Current local time (seconds from midnight).
   * @return  Returns the cost and time (seconds)
   */
  virtual Cost EdgeCost(const baldr::DirectedEdge* edge,
                        const baldr::TransitDeparture* departure,
                        const uint32_t curr_time) const = 0;

  /**
   * Get the cost to traverse the specified directed edge. Cost includes
   * the time (seconds) to traverse the edge.
   * @param   edge    Pointer to a directed edge.
   * @param   tile    Pointer to the tile which contains the directed edge for speed lookup
   * @param  time_info Time info about edge passing, uses second_of_week for historical speed lookup
   * and seconds_from_now for live-traffic smoothing.
   * @param   flow_sources  Which speed sources were used in this speed calculation.
   * @return  Returns the cost and time (seconds).
   */
  virtual Cost EdgeCost(const baldr::DirectedEdge* edge,
                        const baldr::graph_tile_ptr& tile,
                        const baldr::TimeInfo& time_info,
                        uint8_t& flow_sources) const = 0;

  /**
   * Get the cost to traverse the specified directed edge. Cost includes
   * the time (seconds) to traverse the edge.
   * @param   edge    Pointer to a directed edge.
   * @param   tile    Pointer to the tile which contains the directed edge for speed lookup
   * @return  Returns the cost and time (seconds).
   */
  virtual Cost EdgeCost(const baldr::DirectedEdge* edge, const baldr::graph_tile_ptr& tile) const;

  /**
   * Returns the cost to make the transition from the predecessor edge.
   * Defaults to 0. Costing models that wish to include edge transition
   * costs (i.e., intersection/turn costs) must override this method.
   * @param   edge     Directed edge (the to edge)
   * @param   node     Node (intersection) where transition occurs.
   * @param   pred     Predecessor edge information.
   * @param   tile     Pointer to the graph tile containing the to edge.
   * @param   reader   Grahpreader to get the tile containing the predecessor if needed
   * @return  Returns the cost and time (seconds)
   */
  virtual Cost TransitionCost(const baldr::DirectedEdge* edge,
                              const baldr::NodeInfo* node,
                              const EdgeLabel& pred,
                              const baldr::graph_tile_ptr& tile,
                              const std::function<baldr::LimitedGraphReader()>& reader_getter) const;

  /**
   * Returns the cost to make the transition from the predecessor edge
   * when using a reverse search (from destination towards the origin).
   * Defaults to 0. Costing models that wish to include edge transition
   * costs (i.e., intersection/turn costs) must override this method.
   * @param  idx                Directed edge local index
   * @param  node               Node (intersection) where transition occurs.
   * @param  opp_edge           Pointer to the opposing directed edge - this is the
   *                            "from" or predecessor edge in the transition.
   * @param  opp_pred_edge      Pointer to the opposing directed edge to the
   *                            predecessor. This is the "to" edge.
   * @param  tile               Graphtile that contains the node and the opp_edge
   * @param  pred_id            Graph ID of opp_pred_edge to get its tile if needed
   * @param  reader             Graphreader to optionally get the tile containing the "to" edge.
   * @param  has_measured_speed Do we have any of the measured speed types set?
   * @param  internal_turn      Did we make a uturn on a short internal edge?
   * @return                    Returns the cost and time (seconds)
   */
  virtual Cost TransitionCostReverse(const uint32_t idx,
                                     const baldr::NodeInfo* node,
                                     const baldr::DirectedEdge* opp_edge,
                                     const baldr::DirectedEdge* opp_pred_edge,
                                     const baldr::graph_tile_ptr& tile,
                                     const baldr::GraphId& pred_id,
                                     const std::function<baldr::LimitedGraphReader()>& reader_getter,
                                     const bool has_measured_speed = false,
                                     const InternalTurn internal_turn = InternalTurn::kNoTurn) const;

  /**
   * Test if an edge should be restricted due to a complex restriction.
   * @param  edge  Directed edge.
   * @param  pred        Predecessor information.
   * @param  edge_labels List of edge labels.
   * @param  edge_labels List of edge labels in other direction
   *                     (e.g. bidirectional when connecting the two trees).
   * @param  tile        Graph tile (to read restriction if needed).
   * @param  edgeid      Edge Id for the directed edge.
   * @param  forward     Forward search or reverse search.
   * @param  current_time Current time (seconds since epoch). A value of 0
   *                     indicates the route is not time dependent.
   * @param  tz_index    timezone index for the node
   * @return Returns true it there is a complex restriction onto this edge
   *         that matches the mode and the predecessor list for the current
   *         path matches a complex restriction.
   */
  template <typename edge_labels_container_t>
  bool Restricted(const baldr::DirectedEdge* edge,
                  const EdgeLabel& pred,
                  const edge_labels_container_t& edge_labels,
                  const baldr::graph_tile_ptr& tile,
                  const baldr::GraphId& edgeid,
                  const bool forward,
                  thor::EdgeStatus* edgestatus = nullptr,
                  const uint64_t current_time = 0,
                  const uint32_t tz_index = 0) const {
    if (ignore_turn_restrictions_)
      return false;

    // Lambda to get the next predecessor EdgeLabel (that is not a transition)
    auto next_predecessor = [&edge_labels](const EdgeLabel* label) {
      // Get the next predecessor - make sure it is valid. Continue to get
      // the next predecessor if the edge is a transition edge.
      const EdgeLabel* next_pred =
          (label->predecessor() == baldr::kInvalidLabel) ? label : &edge_labels[label->predecessor()];
      return next_pred;
    };

    // up to 16 elements will be allocated on stack - best effort to avoid heap allocations
    using EdgeIdsInComplexRestriction = boost::container::small_vector<baldr::GraphId, 16>;

    auto reset_edge_status =
        [&edgestatus](const EdgeIdsInComplexRestriction& edge_ids_in_complex_restriction) {
          // A complex restriction spans multiple edges, e.g. from A to C via B.
          //
          // At the point of triggering a complex restriction, all edges leading up to C
          // have already been evaluated. I.e. B is now marked as kPermanent since
          // we didn't know at the time of B's evaluation that A to B would eventually
          // form a restricted path
          //
          // So, in order to still allow new paths involving B, e.g. D to B to C,
          // we need to go back and revert the permanent status of A and B.
          //
          // We mark it as kUnreachedOrReset so that in effect it is no longer visible. (It can't
          // be removed since that invalidates subsequent indices and setting it to temporary
          // means it'll still do a comparison to existing sort cost and fail later).
          //
          // If we do find a complex restriction has triggered, we must walk back
          // and reset the EdgeStatus of previous edges in the restriction that were
          // already marked as kPermanent.
          if (edgestatus != nullptr) {
            auto first = edge_ids_in_complex_restriction.cbegin();
            auto last = edge_ids_in_complex_restriction.cend();

            // Nothing to do if the restriction has no vias
            if (first == last) {
              return;
            }
            // Reset all but the last edge since there is
            // no point in possibly expanding from A a second time and could lead
            // to infinite loops
            --last;
            std::for_each(first, last, [&edgestatus](baldr::GraphId edge_id) {
              edgestatus->Update(edge_id, thor::EdgeSet::kUnreachedOrReset);
            });
          }
        };

    // If forward, check if the edge marks the end of a restriction, else check
    // if the edge marks the start of a complex restriction.
    if ((forward && (edge->end_restriction() & access_mask_)) ||
        (!forward && (edge->start_restriction() & access_mask_))) {
      // Get complex restrictions. Return false if no restrictions are found
      auto restrictions = tile->GetRestrictions(forward, edgeid, access_mask_);
      if (restrictions.size() == 0) {
        return false;
      }

      // Iterate through the restrictions
      const EdgeLabel* first_pred = &pred;
      for (const auto& cr : restrictions) {
        if (cr->type() == baldr::RestrictionType::kNoProbable ||
            cr->type() == baldr::RestrictionType::kOnlyProbable) {
          // A complex restriction can not have a 0 probability set.  range is 1 to 100
          // restriction_probability_= 0 means ignore probable restrictions
          if (restriction_probability_ == 0 || restriction_probability_ > cr->probability()) {
            continue;
          }
        }

        // Walk the via list, move to the next restriction if the via edge
        // Ids do not match the path for this restriction.
        bool match = true;
        const EdgeLabel* next_pred = first_pred;
        // Remember the edge_ids in restriction for later reset
        EdgeIdsInComplexRestriction edge_ids_in_complex_restriction;

        cr->WalkVias([&match, &next_pred, next_predecessor,
                      &edge_ids_in_complex_restriction](const baldr::GraphId* via) {
          if (via->value != next_pred->edgeid().value) {
            // Pred diverged from restriction, exit early
            match = false;
            return baldr::WalkingVia::StopWalking;
          } else {
            edge_ids_in_complex_restriction.push_back(next_pred->edgeid());
            // Move to the next predecessor and keep walking restriction
            next_pred = next_predecessor(next_pred);
            return baldr::WalkingVia::KeepWalking;
          }
        });
        // Don't forget the last one
        edge_ids_in_complex_restriction.push_back(next_pred->edgeid());

        // Check against the start/end of the complex restriction
        if (match && ((forward && next_pred->edgeid() == cr->from_graphid()) ||
                      (!forward && next_pred->edgeid() == cr->to_graphid()))) {

          if (current_time && cr->has_dt()) {
            // TODO Possibly a bug here. Shouldn't both kTimedDenied and kTimedAllowed
            //      be handled here? As is done in IsRestricted
            if (baldr::DateTime::is_conditional_active(cr->dt_type(), cr->begin_hrs(),
                                                       cr->begin_mins(), cr->end_hrs(),
                                                       cr->end_mins(), cr->dow(), cr->begin_week(),
                                                       cr->begin_month(), cr->begin_day_dow(),
                                                       cr->end_week(), cr->end_month(),
                                                       cr->end_day_dow(), current_time,
                                                       baldr::DateTime::get_tz_db().from_index(
                                                           tz_index))) {
              // We triggered a complex restriction, so make sure we reset edge-status' for
              // earlier edges in restriction that were already marked as permanent
              reset_edge_status(edge_ids_in_complex_restriction);
              return true;
            }
            continue;
          }
          // TODO: If a user runs a non-time dependent route, we need to provide Maneuver Notes for
          // the timed restriction.
          else if (!current_time && cr->has_dt()) {
            return false;
          } else {
            // We triggered a complex restriction, so make sure we reset edge-status' for
            // earlier edges in restriction that were already marked as permanent
            reset_edge_status(edge_ids_in_complex_restriction);
            return true; // Otherwise this is a non-timed restriction and it exists all the time.
          }
        }
      }
    }
    return false;
  }

  /**
   * Test if an edge should be restricted due to a date time access restriction.
   * @param  restriction  date and time info for the restriction
   * @param  current_time Current time (seconds since epoch). A value of 0
   *                      indicates the route is not time dependent.
   * @param  tz_index     timezone index for the node
   */
  static bool IsConditionalActive(const uint64_t restriction,
                                  const uint64_t current_time,
                                  const uint32_t tz_index) {

    baldr::TimeDomain td(restriction);
    return baldr::DateTime::is_conditional_active(td.type(), td.begin_hrs(), td.begin_mins(),
                                                  td.end_hrs(), td.end_mins(), td.dow(),
                                                  td.begin_week(), td.begin_month(),
                                                  td.begin_day_dow(), td.end_week(), td.end_month(),
                                                  td.end_day_dow(), current_time,
                                                  baldr::DateTime::get_tz_db().from_index(tz_index));
  }

  /**
   * Gets an edge's restrictions that have an "except_destination" flag set.
   *
   * @return an 8-bit mask containing a flag for each access restriction type
   * that can be ignored by destination only traffic.
   */
  inline uint8_t GetExemptedAccessRestrictions(const baldr::DirectedEdge* edge,
                                               const baldr::graph_tile_ptr& tile,
                                               const baldr::GraphId& edgeid) {

    uint8_t destonly_access_restr_mask = 0;
    if (ignore_restrictions_ || !(edge->access_restriction() & access_mask_) ||
        allow_destination_only_)
      return 0;

    const std::vector<baldr::AccessRestriction>& restrictions =
        tile->GetAccessRestrictions(edgeid.id(), access_mask_);

    for (size_t i = 0; i < restrictions.size(); ++i) {
      const auto& restr = restrictions[i];
      if (restr.except_destination()) {
        destonly_access_restr_mask |=
            baldr::kAccessRestrictionMasks[static_cast<size_t>(restr.type())];
      }
    }
    return destonly_access_restr_mask;
  }

  /***
   * Evaluates mode-specific and time-dependent access restrictions, including a binary
   * search to get the tile's access restrictions.
   *
   * @param access_mode        The access mode to get restrictions for
   * @param edge               The edge to check for restrictions
   * @param is_dest            Is there a destination on the edge?
   * @param tile               The edge's tile
   * @param current_time       Needed for time dependent restrictions
   * @param tz_index           The current timezone index
   * @param restriction_idx    Records the restriction in the tile for later retrieval
   */
  inline bool EvaluateRestrictions(uint32_t access_mode,
                                   const baldr::DirectedEdge* edge,
                                   const bool is_dest,
                                   const baldr::graph_tile_ptr& tile,
                                   const baldr::GraphId& edgeid,
                                   const uint64_t current_time,
                                   const uint32_t tz_index,
                                   uint8_t& restriction_idx,
                                   uint8_t& destonly_access_restr_mask) const {
    if (ignore_restrictions_ || !(edge->access_restriction() & access_mode))
      return true;

    const std::vector<baldr::AccessRestriction>& restrictions =
        tile->GetAccessRestrictions(edgeid.id(), access_mode);

    bool time_allowed = false;

    uint8_t tmp_mask = 0;
    for (size_t i = 0; i < restrictions.size(); ++i) {
      const auto& restriction = restrictions[i];
      // Compare the time to the time-based restrictions
      baldr::AccessType access_type = restriction.type();
      if (!ignore_non_vehicular_restrictions_ &&
          (access_type == baldr::AccessType::kTimedAllowed ||
           access_type == baldr::AccessType::kTimedDenied ||
           access_type == baldr::AccessType::kDestinationAllowed)) {
        // TODO: if(i > baldr::kInvalidRestriction) LOG_ERROR("restriction index overflow");
        restriction_idx = static_cast<uint8_t>(i);

        if (access_type == baldr::AccessType::kTimedAllowed)
          time_allowed = true;

        if (current_time == 0) {
          // No time supplied so ignore time-based restrictions
          // (but mark the edge  (`has_time_restrictions`)
          continue;
        } else {
          // is in range?
          if (IsConditionalActive(restriction.value(), current_time, tz_index)) {
            // If edge really is restricted at this time, we can exit early.
            // If not, we should keep looking

            // We are in range at the time we are allowed at this edge
            if (access_type == baldr::AccessType::kTimedAllowed) {
              destonly_access_restr_mask = tmp_mask;
              return true;
            } else if (access_type == baldr::AccessType::kDestinationAllowed)
              return allow_conditional_destination_ || is_dest;
            else
              return false;
          }
        }
      }

      if (restriction.except_destination() &&
          static_cast<size_t>(restriction.type()) < baldr::kAccessRestrictionMasks.size()) {
        auto mask = baldr::kAccessRestrictionMasks[static_cast<size_t>(restriction.type())];
        tmp_mask |= mask;
        if ((destonly_access_restr_mask & mask) || allow_destination_only_)
          continue;
      }

      // In case there are additional restriction checks for a particular  mode,
      // check them now
      if (!ModeSpecificAllowed(restriction)) {
        return false;
      }
    }
    destonly_access_restr_mask = tmp_mask;

    // if we have time allowed restrictions then these restrictions are
    // the only time we can route here.  Meaning all other time is restricted.
    // We looped over all the time allowed restrictions and we were never in range.
    return !time_allowed || (current_time == 0);
  }

  /**
   * Returns the turn type from the predecessor edge.
   * Defaults to InternalTurn::kNoTurn. Costing models that wish to penalize
   * short internal turns in the Transition Cost functions must set penalize_uturns to true in the
   * DynamicCost constructor
   * @param  idx   Directed edge local index
   * @param  node  Node (intersection) where transition occurs.
   * @param  edge  Directed edge (the to edge)
   * @param  opp_pred_edge Optional.  Opposing predecessor Directed edge (only used for the reverse
   * search)
   * @return  Returns the InternalTurn type
   */
  inline InternalTurn TurnType(const uint32_t idx,
                               const baldr::NodeInfo* node,
                               const baldr::DirectedEdge* edge,
                               const baldr::DirectedEdge* opp_pred_edge = nullptr) const {
    if (!penalize_uturns_ || !edge->internal())
      return InternalTurn::kNoTurn;
    baldr::Turn::Type turntype = opp_pred_edge ? opp_pred_edge->turntype(idx) : edge->turntype(idx);
    if (node->drive_on_right()) {
      // did we make a left onto a small internal edge?
      if (edge->length() <= kShortInternalLength &&
          (turntype == baldr::Turn::Type::kSharpLeft || turntype == baldr::Turn::Type::kLeft))
        return InternalTurn::kLeftTurn;
      // did we make a right onto a small internal edge?
    } else if (edge->length() <= kShortInternalLength &&
               (turntype == baldr::Turn::Type::kSharpRight || turntype == baldr::Turn::Type::kRight))
      return InternalTurn::kRightTurn;
    return InternalTurn::kNoTurn;
  }

  /**
   * Adds a penalty to 3 types of uturns.  1) uturn on a short, internal edge 2) uturn at a node
   * 3) pencil point uturn. Note that motor_scooter and motorcycle costing models do not penalize
   * uturns on a short, internal edge; hence, the boolean penalize_internal_uturns.
   * @param  idx          Directed edge local index
   * @param  node         Node (intersection) where transition occurs.
   * @param  edge         Directed edge (the to edge)
   * @param  has_reverse  Did we perform a reverse?
   * @param  has_left     Did we make a left (left or sharp left)
   * @param  has_right    Did we make a right (right or sharp right)
   * @param  penalize_internal_uturns   Do we want to penalize uturns on a short, internal edge
   * @param  internal_turn              Did we make an internal turn on the previous edge.
   * @param  seconds      Time.
   */
  inline void AddUturnPenalty(const uint32_t idx,
                              const baldr::NodeInfo* node,
                              const baldr::DirectedEdge* edge,
                              const bool has_reverse,
                              const bool has_left,
                              const bool has_right,
                              const bool penalize_internal_uturns,
                              const InternalTurn internal_turn,
                              float& seconds) const {

    if (node->drive_on_right()) {
      // Did we make a uturn on a short, internal edge or did we make a uturn at a node.
      if (has_reverse ||
          (penalize_internal_uturns && internal_turn == InternalTurn::kLeftTurn && has_left))
        seconds += kTCUnfavorableUturn;
      // Did we make a pencil point uturn?
      else if (edge->turntype(idx) == baldr::Turn::Type::kSharpLeft && edge->edge_to_right(idx) &&
               !edge->edge_to_left(idx) && edge->named() && edge->name_consistency(idx))
        seconds *= kTCUnfavorablePencilPointUturn;
    } else {
      // Did we make a uturn on a short, internal edge or did we make a uturn at a node.
      if (has_reverse ||
          (penalize_internal_uturns && internal_turn == InternalTurn::kRightTurn && has_right))
        seconds += kTCUnfavorableUturn;
      // Did we make a pencil point uturn?
      else if (edge->turntype(idx) == baldr::Turn::Type::kSharpRight && !edge->edge_to_right(idx) &&
               edge->edge_to_left(idx) && edge->named() && edge->name_consistency(idx))
        seconds *= kTCUnfavorablePencilPointUturn;
    }
  }

  /**
   * Returns the transfer cost between 2 transit stops.
   * @return  Returns the transfer cost and time (seconds).
   */
  virtual Cost TransferCost() const;

  /**
   * Returns the default transfer cost between 2 transit lines.
   * @return  Returns the transfer cost and time (seconds).
   */
  virtual Cost DefaultTransferCost() const;

  /**
   * Get the cost factor for A* heuristics. This factor is multiplied
   * with the distance to the destination to produce an estimate of the
   * minimum cost to the destination. The A* heuristic must underestimate the
   * cost to the destination. So a time based estimate based on speed should
   * assume the maximum speed is used to the destination such that the time
   * estimate is less than the least possible time along roads.
   * @return  Returns the cost factor used in the A* heuristic.
   */
  virtual float AStarCostFactor() const = 0;

  /**
   * Get the general unit size that can be considered as equal for sorting
   * purposes. The A* method uses an approximate bucket sort, and this value
   * is used to size the buckets used for sorting. For example, for time
   * based costs one might compute costs in seconds and consider any time
   * within 2 seconds of each other as being equal (for sorting purposes).
   * @return  Returns the unit size for sorting (must be an integer value).
   * Defaults to 1 (second).
   * @return  Returns unit size.
   */
  virtual uint32_t UnitSize() const;

  /**
   * Sets the flag indicating whether destination only edges are allowed.
   * Bidirectional path algorithms can (usually) disable access.
   */
  virtual void set_allow_destination_only(const bool allow);

  /**
   * Set to allow use of transit connections.
   * @param  allow  Flag indicating whether transit connections are allowed.
   */
  virtual void SetAllowTransitConnections(const bool allow);

  /**
   * Sets the flag indicating whether edges with valid restriction conditional=destination are
   * allowed.
   */
  void set_allow_conditional_destination(const bool allow);

  /**
   * Set the current travel mode.
   * @param  mode  Travel mode
   */
  void set_travel_mode(const TravelMode mode);

  /**
   * Get the current travel mode.
   * @return  Returns the current travel mode.
   */
  TravelMode travel_mode() const;

  /**
   * Get the current travel type.
   * @return  Returns the current travel type.
   */
  virtual uint8_t travel_type() const;

  /**
   * Is the current vehicle type HGV?
   * @return  Returns whether it's a truck.
   */
  bool is_hgv() const {
    return is_hgv_;
  }

  /**
   * Get the wheelchair required flag.
   * @return  Returns true if wheelchair is required.
   */
  virtual bool wheelchair() const;

  /**
   * Get the bicycle required flag.
   * @return  Returns true if bicycle is required.
   */
  virtual bool bicycle() const;

  /**
   * Gets the hierarchy limits.
   * @return  Returns the hierarchy limits.
   */
  std::vector<HierarchyLimits>& GetHierarchyLimits();

  /**
   * Sets the hierarchy limits.
   */
  void SetHierarchyLimits(const std::vector<HierarchyLimits>& hierarchy_limits);

  /**
   * Relax hierarchy limits using pre-defined algorithm-cased factors.
   */
  void RelaxHierarchyLimits(const bool using_bidirectional);

  /**
   * Checks if we should exclude or not.
   */
  virtual void AddToExcludeList(const baldr::graph_tile_ptr& tile);

  /**
   * Checks if we should exclude or not.
   * @return  Returns true if we should exclude, false if not.
   */
  virtual bool IsExcluded(const baldr::graph_tile_ptr& tile, const baldr::DirectedEdge* edge);

  /**
   * Checks if we should exclude or not.
   * @return  Returns true if we should exclude, false if not.
   */
  virtual bool IsExcluded(const baldr::graph_tile_ptr& tile, const baldr::NodeInfo* node);

  /**
   * Adds a list of edges (GraphIds) to the user specified avoid list.
   * This can be used by test programs - alternatively a list of avoid
   * edges will be passed in the property tree for the costing options
   * of a specified type.
   * @param  exclude_edges  Set of edge Ids to avoid along with the percent along the edge.
   */
  void AddUserAvoidEdges(const std::vector<AvoidEdge>& exclude_edges);

  /**
   * Check if the edge is in the user-specified avoid list.
   * @param  edgeid  Directed edge Id.
   * @return Returns true if the edge Id is in the user avoid edges set,
   *         false otherwise.
   */
  bool IsUserAvoidEdge(const baldr::GraphId& edgeid) const {
    return (user_exclude_edges_.size() != 0 &&
            user_exclude_edges_.find(edgeid) != user_exclude_edges_.end());
  }

  /**
   * Check if the edge is in the user-specified avoid list and should be avoided when used
   * as an origin. In this case the edge is avoided if the avoid percent along is greater than
   * the PathEdge percent along (avoid location is ahead of the origin alongn the edge).
   * @param  edgeid  Directed edge Id.
   * @param  pct_along Percent along the edge of the PathEdge (location).
   * @return Returns true if the edge Id is in the user avoid edges set,
   *         false otherwise.
   */
  bool AvoidAsOriginEdge(const baldr::GraphId& edgeid, const float percent_along) const {
    auto avoid = user_exclude_edges_.find(edgeid);
    return (avoid != user_exclude_edges_.end() && avoid->second >= percent_along);
  }

  /**
   * Check if the edge is in the user-specified avoid list and should be avoided when used
   * as a destinationn. In this case the edge is avoided if the avoid percent along is less than
   * the PathEdge percent along (avoid location is behind the destination along the edge).
   * @param  edgeid  Directed edge Id.
   * @param  pct_along Percent along the edge of the PathEdge (location).
   * @return Returns true if the edge Id is in the user avoid edges set,
   *         false otherwise.
   */
  bool AvoidAsDestinationEdge(const baldr::GraphId& edgeid, const float percent_along) const {
    auto avoid = user_exclude_edges_.find(edgeid);
    return (avoid != user_exclude_edges_.end() && avoid->second <= percent_along);
  }

  /**
   * Get the flow mask used for accessing traffic flow data from the tile
   * @return the flow mask used
   */
  uint8_t flow_mask() const {
    return flow_mask_;
  }

  virtual Cost BSSCost() const;

  /*
   * Determine whether an edge is currently closed due to traffic.
   * @param  edgeid         GraphId of the opposing edge.
   * @return  Returns true if the edge is closed due to live traffic constraints, false if not.
   */
  inline virtual bool IsClosed(const baldr::DirectedEdge* edge,
                               const baldr::graph_tile_ptr& tile) const {
    return !ignore_closures_ && (flow_mask_ & baldr::kCurrentFlowMask) && tile->IsClosed(edge);
  }

  float SpeedPenalty(const baldr::DirectedEdge* edge,
                     const baldr::graph_tile_ptr& tile,
                     const baldr::TimeInfo& time_info,
                     uint8_t flow_sources,
                     float edge_speed) const {
    // TODO: speed_penalty hasn't been extensively tested, might alter this in future
    float average_edge_speed = edge_speed;
    // dont use current speed layer for penalties as live speeds might be too low/too high
    // better to use layers with smoothed/constant speeds
    if (top_speed_ != baldr::kMaxAssumedSpeed && (flow_sources & baldr::kCurrentFlowMask)) {
      average_edge_speed =
          tile->GetSpeed(edge, flow_mask_ & (~baldr::kCurrentFlowMask), time_info.second_of_week);
    }
    float speed_penalty = (average_edge_speed > top_speed_)
                              ? (average_edge_speed - top_speed_) * speed_penalty_factor_
                              : 0.0f;

    return speed_penalty;
  }

  bool DefaultHierarchyLimits() {
    return default_hierarchy_limits;
  }

  void SetDefaultHierarchyLimits(bool default_) {
    default_hierarchy_limits = default_;
  }

  bool UseHierarchyLimits() {
    return use_hierarchy_limits;
  }

protected:
  /**
   * Calculate `track` costs based on tracks preference.
   * @param use_tracks value of tracks preference in range [0; 1]
   */
  virtual void set_use_tracks(float use_tracks);

  /**
   * Calculate `living_street` costs based on living streets preference.
   * @param use_living_streets value of living streets preference in range [0; 1]
   */
  virtual void set_use_living_streets(float use_living_streets);

  /**
   * Calculate `lit` costs based on lit preference.
   * @param use_lit value of lit preference in range [0; 1]
   */
  virtual void set_use_lit(float use_lit);

  // Algorithm pass
  uint32_t pass_;

  // Flag indicating whether transit connections are allowed.
  bool allow_transit_connections_;

  // Allow entrance onto destination only edges. Bidirectional A* can (usually)
  // disable access onto destination only edges for driving routes. Pedestrian
  // and bicycle generally allow access (with small penalties).
  bool allow_destination_only_;

  bool allow_conditional_destination_;

  // Travel mode
  TravelMode travel_mode_;

  // Access mask based on travel mode
  uint32_t access_mask_;

  // Hierarchy limits.
  std::vector<HierarchyLimits> hierarchy_limits_;

  // User specified edges to avoid with percent along (for avoiding PathEdges of locations)
  std::unordered_map<baldr::GraphId, float> user_exclude_edges_;

  // Weighting to apply to ferry edges
  float ferry_factor_, rail_ferry_factor_;
  float track_factor_;         // Avoid tracks factor.
  float living_street_factor_; // Avoid living streets factor.
  float service_factor_;       // Avoid service roads factor.
  float closure_factor_;       // Avoid closed edges factor.
  float unlit_factor_;         // Avoid unlit edges factor.
  float speed_penalty_factor_; // Avoid faster edges than top speed factor.

  // Transition costs
  sif::Cost country_crossing_cost_;
  sif::Cost gate_cost_;
  sif::Cost private_access_cost_;
  sif::Cost toll_booth_cost_;
  sif::Cost ferry_transition_cost_;
  sif::Cost bike_share_cost_;
  sif::Cost rail_ferry_transition_cost_;

  // Penalties that all costing methods support
  float maneuver_penalty_;         // Penalty (seconds) when inconsistent names
  float alley_penalty_;            // Penalty (seconds) to use a alley
  float destination_only_penalty_; // Penalty (seconds) using private road, driveway, parking aisle
                                   // or destination only road
  float living_street_penalty_;    // Penalty (seconds) to use a living street
  float track_penalty_;            // Penalty (seconds) to use tracks
  float service_penalty_;          // Penalty (seconds) to use a generic service road

  // Vehicle dimensions
  float height_;
  float width_;
  float length_;
  float weight_;

  // A mask which determines which flow data the costing should use from the tile
  uint8_t flow_mask_;

  // percentage of allowing probable restriction a 0 probability means do not utilize them
  uint8_t restriction_probability_{0};

  // Whether or not to do shortest (by length) routes
  // Note: hierarchy pruning means some costings (auto, truck, etc) won't do absolute shortest
  bool shortest_;

  bool ignore_restrictions_{false};
  bool ignore_non_vehicular_restrictions_{false};
  // not a requestion parameter, it's true if either ignore_restrictions_ or
  // ignore_non_vehicular_restrictions_ is true
  bool ignore_turn_restrictions_{false};
  bool ignore_oneways_{false};
  bool ignore_access_{false};
  bool ignore_closures_{false};
  bool ignore_construction_{false};
  uint32_t top_speed_;
  uint32_t fixed_speed_;
  // if ignore_closures_ is set to true by the user request, filter_closures_ is forced to false
  bool filter_closures_{true};

  // Should we penalize uturns on short internal edges?
  bool penalize_uturns_;

  bool exclude_unpaved_{false};
  bool exclude_bridges_{false};
  bool exclude_tunnels_{false};
  bool exclude_tolls_{false};
  bool exclude_highways_{false};
  bool exclude_ferries_{false};
  bool has_excludes_{false};
  bool default_hierarchy_limits{true};
  bool use_hierarchy_limits{true};

  bool exclude_cash_only_tolls_{false};

  // HOT/HOV flags
  bool include_hot_{false};
  bool include_hov2_{false};
  bool include_hov3_{false};

  // Is it truck?
  bool is_hgv_{false};

  /**
   * Get the base transition costs (and ferry factor) from the costing options.
   * @param costing_options Protocol buffer of costing options.
   */
  void get_base_costs(const Costing& costing) {
    const auto& costing_options = costing.options();
    // Cost only (no time) penalties
    alley_penalty_ = costing_options.alley_penalty();
    destination_only_penalty_ = costing_options.destination_only_penalty();
    maneuver_penalty_ = costing_options.maneuver_penalty();

    restriction_probability_ = costing_options.restriction_probability();

    // Transition costs (both time and cost)
    toll_booth_cost_ = {costing_options.toll_booth_cost() + costing_options.toll_booth_penalty(),
                        costing_options.toll_booth_cost()};
    country_crossing_cost_ = {costing_options.country_crossing_cost() +
                                  costing_options.country_crossing_penalty(),
                              costing_options.country_crossing_cost()};
    gate_cost_ = {costing_options.gate_cost() + costing_options.gate_penalty(),
                  costing_options.gate_cost()};
    private_access_cost_ = {costing_options.gate_cost() + costing_options.private_access_penalty(),
                            costing_options.gate_cost()};

    bike_share_cost_ = {costing_options.bike_share_cost() + costing_options.bike_share_penalty(),
                        costing_options.bike_share_cost()};

    // Set the cost (seconds) to enter a ferry (only apply entering since
    // a route must exit a ferry (except artificial test routes ending on
    // a ferry!). Modify ferry edge weighting based on use_ferry factor.
    float ferry_penalty, rail_ferry_penalty;
    float use_ferry = costing_options.use_ferry();
    if (use_ferry < 0.5f) {
      // Penalty goes from max at use_ferry = 0 to 0 at use_ferry = 0.5
      ferry_penalty = static_cast<uint32_t>(kMaxFerryPenalty * (1.0f - use_ferry * 2.0f));

      // Cost X10 at use_ferry == 0, slopes downwards towards 1.0 at use_ferry = 0.5
      ferry_factor_ = 10.0f - use_ferry * 18.0f;
    } else {
      // Add a ferry weighting factor to influence cost along ferries to make
      // them more favorable if desired rather than driving. No ferry penalty.
      // Half the cost at use_ferry == 1, progress to 1.0 at use_ferry = 0.5
      ferry_penalty = 0.0f;
      ferry_factor_ = 1.5f - use_ferry;
    }
    ferry_transition_cost_ = {costing_options.ferry_cost() + ferry_penalty,
                              costing_options.ferry_cost()};

    // Set the cost (seconds) to enter a rail_ferry (only apply entering since
    // a route must exit a ferry (except artificial test routes ending on
    // a ferry!). Modify ferry edge weighting based on use_ferry factor.
    float use_rail_ferry = costing_options.use_rail_ferry();
    if (use_rail_ferry < 0.5f) {
      // Penalty goes from max at use_rail_ferry = 0 to 0 at use_rail_ferry = 0.5
      rail_ferry_penalty = static_cast<uint32_t>(kMaxFerryPenalty * (1.0f - use_rail_ferry * 2.0f));

      // Cost X10 at use_rail_ferry == 0, slopes downwards towards 1.0 at use_rail_ferry = 0.5
      rail_ferry_factor_ = 10.0f - use_rail_ferry * 18.0f;
    } else {
      // Add a ferry weighting factor to influence cost along ferries to make
      // them more favorable if desired rather than driving. No ferry penalty.
      // Half the cost at use_ferry == 1, progress to 1.0 at use_ferry = 0.5
      rail_ferry_penalty = 0.0f;
      rail_ferry_factor_ = 1.5f - use_rail_ferry;
    }
    rail_ferry_transition_cost_ = {costing_options.rail_ferry_cost() + rail_ferry_penalty,
                                   costing_options.rail_ferry_cost()};

    // Calculate cost factor for track roads
    set_use_tracks(costing_options.use_tracks());

    // Get living street factor from costing options.
    set_use_living_streets(costing_options.use_living_streets());

    // Calculate lit factor from costing options.
    set_use_lit(costing_options.use_lit());

    // Penalty and factor to use service roads
    service_penalty_ = costing_options.service_penalty();
    service_factor_ = costing_options.service_factor();
    // Closure factor to use for closed edges
    closure_factor_ = costing_options.closure_factor();
    // Speed penalty factor to use for edges that are faster than the top speed
    speed_penalty_factor_ = costing_options.speed_penalty_factor();

    // Set the speed mask to determine which speed data types are allowed
    flow_mask_ = costing_options.flow_mask();
    // Set the fixed speed a vehicle can go
    fixed_speed_ = costing_options.fixed_speed();
    // Set the top speed a vehicle wants to go
    top_speed_ =
        fixed_speed_ == baldr::kDisableFixedSpeed ? costing_options.top_speed() : fixed_speed_;

    exclude_unpaved_ = costing_options.exclude_unpaved();
    exclude_bridges_ = costing_options.exclude_bridges();
    exclude_tunnels_ = costing_options.exclude_tunnels();
    exclude_tolls_ = costing_options.exclude_tolls();
    exclude_highways_ = costing_options.exclude_highways();
    exclude_ferries_ = costing_options.exclude_ferries();
    has_excludes_ = exclude_bridges_ || exclude_tunnels_ || exclude_tolls_ || exclude_highways_ ||
                    exclude_ferries_;
    exclude_cash_only_tolls_ = costing_options.exclude_cash_only_tolls();
    default_hierarchy_limits = costing_options.hierarchy_limits_size() == 0;
  }

  /**
   * Base transition cost that all costing methods use. Includes costs for
   * country crossing, boarding a ferry, toll booth, gates, entering destination
   * only, alleys, and maneuver penalties. Each costing method can provide different
   * costs for these transitions (via costing options).
   *
   * The template allows us to treat edgelabels and directed edges the same. The unidirectinal
   * path algorithms dont have access to the directededge from the label but they have the same
   * function names. At the moment we could change edgelabel to keep the edge pointer because
   * we dont clear tiles while the algorithm is running but for embedded use-cases we might one day
   * do that so its best to keep support for labels and edges here
   *
   * @param node Node at the intersection where the edge transition occurs.
   * @param edge Directed edge entering.
   * @param pred Predecessor edge or edgelabel.
   * @param idx  Index used for name consistency.
   * @return Returns the transition cost (cost, elapsed time).
   */
  template <typename predecessor_t>
  sif::Cost base_transition_cost(const baldr::NodeInfo* node,
                                 const baldr::DirectedEdge* edge,
                                 const predecessor_t* pred,
                                 const uint32_t idx) const {
    // Cases with both time and penalty: country crossing, ferry, rail_ferry, gate, toll booth
    sif::Cost c;
    c += country_crossing_cost_ * (node->type() == baldr::NodeType::kBorderControl);
    c += gate_cost_ * (node->type() == baldr::NodeType::kGate) * (!node->tagged_access());
    c += private_access_cost_ *
         (node->type() == baldr::NodeType::kGate || node->type() == baldr::NodeType::kBollard) *
         node->private_access();
    c += bike_share_cost_ * (node->type() == baldr::NodeType::kBikeShare);
    c += toll_booth_cost_ *
         (node->type() == baldr::NodeType::kTollBooth || (edge->toll() && !pred->toll()));
    c += ferry_transition_cost_ *
         (edge->use() == baldr::Use::kFerry && pred->use() != baldr::Use::kFerry);
    c += rail_ferry_transition_cost_ *
         (edge->use() == baldr::Use::kRailFerry && pred->use() != baldr::Use::kRailFerry);

    // Additional penalties without any time cost
    const bool is_destonly = (is_hgv() && edge->destonly_hgv()) || (!is_hgv() && edge->destonly());
    c.cost += destination_only_penalty_ * (is_destonly && !pred->destonly());
    c.cost +=
        alley_penalty_ * (edge->use() == baldr::Use::kAlley && pred->use() != baldr::Use::kAlley);
    c.cost += maneuver_penalty_ * (!edge->link() && !edge->name_consistency(idx));
    c.cost += living_street_penalty_ *
              (edge->use() == baldr::Use::kLivingStreet && pred->use() != baldr::Use::kLivingStreet);
    c.cost +=
        track_penalty_ * (edge->use() == baldr::Use::kTrack && pred->use() != baldr::Use::kTrack);

    // penalize service roads that are not internal
    c.cost += service_penalty_ *
              (edge->use() == baldr::Use::kServiceRoad && pred->use() != baldr::Use::kServiceRoad) *
              !edge->internal();

    // shortest ignores any penalties in favor of path length
    c.cost *= !shortest_;
    return c;
  }
};

using cost_ptr_t = std::shared_ptr<DynamicCost>;
using mode_costing_t = std::array<cost_ptr_t, static_cast<size_t>(TravelMode::kMaxTravelMode)>;

/*
 * Structure that stores default values for costing options that are common for most costing models.
 * It mostly contains options used in DynamicCost::get_base_costs() method.
 */
struct BaseCostingOptionsConfig {
  BaseCostingOptionsConfig();

  ranged_default_t<float> dest_only_penalty_;
  ranged_default_t<float> maneuver_penalty_;
  ranged_default_t<float> alley_penalty_;
  ranged_default_t<float> gate_cost_;
  ranged_default_t<float> gate_penalty_;
  ranged_default_t<float> private_access_penalty_;
  ranged_default_t<float> country_crossing_cost_;
  ranged_default_t<float> country_crossing_penalty_;

  bool disable_toll_booth_ = false;
  ranged_default_t<float> toll_booth_cost_;
  ranged_default_t<float> toll_booth_penalty_;

  bool disable_ferry_ = false;
  ranged_default_t<float> ferry_cost_;
  ranged_default_t<float> use_ferry_;

  bool disable_rail_ferry_ = false;
  ranged_default_t<float> rail_ferry_cost_;
  ranged_default_t<float> use_rail_ferry_;

  ranged_default_t<float> service_penalty_;
  ranged_default_t<float> service_factor_;

<<<<<<< HEAD
  midgard::ranged_default_t<float> height_;
  midgard::ranged_default_t<float> width_;
  midgard::ranged_default_t<float> length_;
  midgard::ranged_default_t<float> weight_;
=======
  ranged_default_t<float> height_;
  ranged_default_t<float> width_;
>>>>>>> 920ae954

  ranged_default_t<float> use_tracks_;
  ranged_default_t<float> use_living_streets_;
  ranged_default_t<float> use_lit_;

<<<<<<< HEAD
  midgard::ranged_default_t<float> closure_factor_;
  midgard::ranged_default_t<float> speed_penalty_factor_;
=======
  ranged_default_t<float> closure_factor_;
>>>>>>> 920ae954

  bool exclude_unpaved_;
  bool exclude_bridges_;
  bool exclude_tunnels_;
  bool exclude_tolls_;
  bool exclude_highways_;
  bool exclude_ferries_;
  bool has_excludes_;

  bool exclude_cash_only_tolls_ = false;

  bool include_hot_ = false;
  bool include_hov2_ = false;
  bool include_hov3_ = false;
};

/**
 * Parses base cost options that are common for most costing models. If you use this function
 * make sure that different default values were overridden in the config. Also explicitly
 * disable options that shouldn't be parsed.
 * @param json The json request represented as a DOM tree.
 * @param co A mutable protocol buffer where the parsed json values will be stored.
 * @param cfg Default values with enable/disable parsing indicators for costing options.
 */
void ParseBaseCostOptions(const rapidjson::Value& json,
                          Costing* co,
                          const BaseCostingOptionsConfig& cfg);

/**
 * Parses all the costing options for all needed costings
 * @param doc                   json document
 * @param costing_options_key   the key in the json document where the options are located
 * @param options               where to store the parsed costing
 */
void ParseCosting(const rapidjson::Document& doc,
                  const std::string& costing_options_key,
                  Options& options);

/**
 * Parses the costing options for the costing specified within the json object. If the
 * json object has no key named "costing" the type of costing cannot be found and an
 * exception is thrown
 * @param doc                   json document
 * @param key                   the key in the json document where the options are located
 * @param costing_options       where to store the parsed options
 * @param costing               specify the costing you want to parse or let it check the json
 */
void ParseCosting(const rapidjson::Document& doc,
                  const std::string& key,
                  Costing* costing,
                  Costing::Type costing_type = static_cast<Costing::Type>(Costing::Type_ARRAYSIZE));

} // namespace sif

} // namespace valhalla

#endif // VALHALLA_SIF_DYNAMICCOST_H_<|MERGE_RESOLUTION|>--- conflicted
+++ resolved
@@ -1415,26 +1415,17 @@
   ranged_default_t<float> service_penalty_;
   ranged_default_t<float> service_factor_;
 
-<<<<<<< HEAD
-  midgard::ranged_default_t<float> height_;
-  midgard::ranged_default_t<float> width_;
-  midgard::ranged_default_t<float> length_;
-  midgard::ranged_default_t<float> weight_;
-=======
   ranged_default_t<float> height_;
   ranged_default_t<float> width_;
->>>>>>> 920ae954
+  ranged_default_t<float> length_;
+  ranged_default_t<float> weight_;
 
   ranged_default_t<float> use_tracks_;
   ranged_default_t<float> use_living_streets_;
   ranged_default_t<float> use_lit_;
 
-<<<<<<< HEAD
-  midgard::ranged_default_t<float> closure_factor_;
-  midgard::ranged_default_t<float> speed_penalty_factor_;
-=======
   ranged_default_t<float> closure_factor_;
->>>>>>> 920ae954
+  ranged_default_t<float> speed_penalty_factor_;
 
   bool exclude_unpaved_;
   bool exclude_bridges_;
