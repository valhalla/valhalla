--- conflicted
+++ resolved
@@ -1094,13 +1094,8 @@
   // Penalties that all costing methods support
   float maneuver_penalty_;         // Penalty (seconds) when inconsistent names
   float alley_penalty_;            // Penalty (seconds) to use a alley
-<<<<<<< HEAD
-  float destination_only_penalty_; // Penalty (seconds) using private road, driveway, parking aisle or
-                                   // destination only road
-=======
   float destination_only_penalty_; // Penalty (seconds) using private road, driveway, parking aisle
                                    // or destination only road
->>>>>>> 56ed70e1
   float living_street_penalty_;    // Penalty (seconds) to use a living street
   float track_penalty_;            // Penalty (seconds) to use tracks
   float service_penalty_;          // Penalty (seconds) to use a generic service road
@@ -1139,11 +1134,8 @@
   bool exclude_highways_{false};
   bool exclude_ferries_{false};
   bool has_excludes_{false};
-<<<<<<< HEAD
-=======
   bool default_hierarchy_limits{true};
   bool use_hierarchy_limits{true};
->>>>>>> 56ed70e1
 
   bool exclude_cash_only_tolls_{false};
 
@@ -1257,14 +1249,11 @@
     has_excludes_ = exclude_bridges_ || exclude_tunnels_ || exclude_tolls_ || exclude_highways_ ||
                     exclude_ferries_;
     exclude_cash_only_tolls_ = costing_options.exclude_cash_only_tolls();
-<<<<<<< HEAD
 
     traffic_fading_duration_ = costing_options.traffic_fading_duration();
     traffic_fading_start_ = costing_options.traffic_fading_start();
     traffic_fading_exponent_ = costing_options.traffic_fading_exponent();
-=======
     default_hierarchy_limits = costing_options.hierarchy_limits_size() == 0;
->>>>>>> 56ed70e1
   }
 
   /**
