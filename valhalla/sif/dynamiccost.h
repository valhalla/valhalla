#ifndef VALHALLA_SIF_DYNAMICCOST_H_
#define VALHALLA_SIF_DYNAMICCOST_H_

#include <cstdint>
#include <valhalla/baldr/accessrestriction.h>
#include <valhalla/baldr/datetime.h>
#include <valhalla/baldr/directededge.h>
#include <valhalla/baldr/double_bucket_queue.h> // For kInvalidLabel
#include <valhalla/baldr/graphconstants.h>
#include <valhalla/baldr/graphid.h>
#include <valhalla/baldr/graphtile.h>
#include <valhalla/baldr/nodeinfo.h>
#include <valhalla/baldr/rapidjson_utils.h>
#include <valhalla/baldr/timedomain.h>
#include <valhalla/baldr/transitdeparture.h>
#include <valhalla/midgard/logging.h>
#include <valhalla/proto/options.pb.h>
#include <valhalla/sif/costconstants.h>
#include <valhalla/sif/edgelabel.h>
#include <valhalla/sif/hierarchylimits.h>
#include <valhalla/thor/edgestatus.h>

#include <memory>
#include <third_party/rapidjson/include/rapidjson/document.h>
#include <unordered_map>

namespace valhalla {
namespace sif {

const sif::Cost kNoCost(0.0f, 0.0f);

/**
 * A callable element which returns a value between 0 and 1 indicating how
 * desirable the edge is for use as a location. A value of 0 indicates the
 * edge is not usable (no access for the travel mode used by this costing)
 * while 1 indicates the edge is highly preferred. Values in between can be
 * used to rank edges such that desirable edges that might be slightly
 * farther from the location than a less desirable edge can be chosen.
 */
using EdgeFilter = std::function<float(const baldr::DirectedEdge*)>;

/**
 * A callable element which returns true if a node should be
 * filtered out/ not used and false if the node is usable
 */
using NodeFilter = std::function<bool(const baldr::NodeInfo*)>;

// Default unit size (seconds) for cost sorting.
constexpr uint32_t kDefaultUnitSize = 1;

// Maximum penalty allowed. Cannot be too high because sometimes one cannot avoid a particular
// attribute or condition to complete a route.
constexpr float kMaxPenalty = 12.0f * midgard::kSecPerHour; // 12 hours

// Maximum ferry penalty (when use_ferry == 0 or use_rail_ferry == 0). Can't make this too large
// since a ferry is sometimes required to complete a route.
constexpr float kMaxFerryPenalty = 6.0f * midgard::kSecPerHour; // 6 hours

/**
 * Base class for dynamic edge costing. This class defines the interface for
 * costing methods and includes a few base methods that define default behavior
 * for cases where a derived class does not need to override the method.
 * Derived classes must implement methods to consider if access is allowed,
 * compute a cost to traverse an edge, and a couple other methods required to
 * setup A* heuristics and sorting methods. Derived classes can also define
 * edge transition (intersection/turn) costing. EdgeCost and TransitionCost
 * methods return a Cost structure includes a cost for Dijkstra/A* as well as
 * the elapsed time (seconds) so that time along the path can be estimated
 * (for transit schedule lookups. timed restrictions, and other time dependent
 * logic).
 */
class DynamicCost {
public:
  /**
   * Constructor.
   * @param  options Request options in a pbf
   * @param  mode Travel mode
   */
  DynamicCost(const Options& options, const TravelMode mode);

  virtual ~DynamicCost();

  /**
   * Does the costing method allow multiple passes (with relaxed
   * hierarchy limits).
   * @return  Returns true if the costing model allows multiple passes.
   */
  virtual bool AllowMultiPass() const;

  /**
   * Get the pass number.
   * @return  Returns the pass through the algorithm.
   */
  uint32_t pass() const {
    return pass_;
  }

  /**
   * Set the pass number.
   * @param  pass  Pass number (incremental).
   */
  void set_pass(const uint32_t pass) {
    pass_ = pass;
  }

  /**
   * Returns the maximum transfer distance between stops that you are willing
   * to travel for this mode.  It is the max distance you are willing to
   * travel between transfers.
   * @return  max transfer distance multimodal
   */
  virtual uint32_t GetMaxTransferDistanceMM();

  /**
   * This method overrides the factor for this mode.  The lower the value
   * the more the mode is favored.
   * @return  mode factor
   */
  virtual float GetModeFactor();

  /**
   * This method overrides the max_distance with the max_distance_mm per segment
   * distance. An example is a pure walking route may have a max distance of
   * 10000 meters (10km) but for a multi-modal route a lower limit of 5000
   * meters per segment (e.g. from origin to a transit stop or from the last
   * transit stop to the destination).
   */
  virtual void UseMaxMultiModalDistance();

  /**
   * Get the access mode used by this costing method.
   * @return  Returns access mode.
   */
  virtual uint32_t access_mode() const = 0;

  /**
   * Checks if access is allowed for the provided directed edge.
   * This is generally based on mode of travel and the access modes
   * allowed on the edge. However, it can be extended to exclude access
   * based on other parameters such as conditional restrictions and
   * conditional access that can depend on time and travel mode.
   * @param  edge           Pointer to a directed edge.
   * @param  pred           Predecessor edge information.
   * @param  tile           Current tile.
   * @param  edgeid         GraphId of the directed edge.
   * @param  current_time   Current time (seconds since epoch). A value of 0
   *                        indicates the route is not time dependent.
   * @param  tz_index       timezone index for the node
   * @return Returns true if access is allowed, false if not.
   */
  virtual bool Allowed(const baldr::DirectedEdge* edge,
                       const EdgeLabel& pred,
                       const baldr::GraphTile*& tile,
                       const baldr::GraphId& edgeid,
                       const uint64_t current_time,
                       const uint32_t tz_index,
                       bool& time_restricted) const = 0;

  /**
   * Checks if access is allowed for an edge on the reverse path
   * (from destination towards origin). Both opposing edges (current and
   * predecessor) are provided. The access check is generally based on mode
   * of travel and the access modes allowed on the edge. However, it can be
   * extended to exclude access based on other parameters such as conditional
   * restrictions and conditional access that can depend on time and travel
   * mode.
   * @param  edge           Pointer to a directed edge.
   * @param  pred           Predecessor edge information.
   * @param  opp_edge       Pointer to the opposing directed edge.
   * @param  tile           Current tile.
   * @param  edgeid         GraphId of the opposing edge.
   * @param  current_time   Current time (seconds since epoch). A value of 0
   *                        indicates the route is not time dependent.
   * @param  tz_index       timezone index for the node
   * @return  Returns true if access is allowed, false if not.
   */
  virtual bool AllowedReverse(const baldr::DirectedEdge* edge,
                              const EdgeLabel& pred,
                              const baldr::DirectedEdge* opp_edge,
                              const baldr::GraphTile*& tile,
                              const baldr::GraphId& opp_edgeid,
                              const uint64_t current_time,
                              const uint32_t tz_index,
                              bool& has_time_restrictions) const = 0;

  /**
   * Checks if access is allowed for the provided node. Node access can
   * be restricted if bollards are present.
   * @param   node  Pointer to node information.
   * @return  Returns true if access is allowed, false if not.
   */
  virtual bool Allowed(const baldr::NodeInfo* node) const = 0;

  inline virtual bool ModeSpecificAllowed(const baldr::AccessRestriction&) const {
    return true;
  };
  /**
   * Get the cost to traverse the specified directed edge using a transit
   * departure (schedule based edge traversal). Cost includes
   * the time (seconds) to traverse the edge.
   * @param   edge      Pointer to a directed edge.
   * @param   departure Transit departure record.
   * @param   curr_time Current local time (seconds from midnight).
   * @return  Returns the cost and time (seconds)
   */
  virtual Cost EdgeCost(const baldr::DirectedEdge* edge,
                        const baldr::TransitDeparture* departure,
                        const uint32_t curr_time) const = 0;

  /**
   * Get the cost to traverse the specified directed edge. Cost includes
   * the time (seconds) to traverse the edge.
   * @param   edge    Pointer to a directed edge.
   * @param   tile    Pointer to the tile which contains the directed edge for speed lookup
   * @param   seconds Seconds of week for predicted speed or free and constrained speed lookup
   * @return  Returns the cost and time (seconds).
   */
  virtual Cost EdgeCost(const baldr::DirectedEdge* edge,
                        const baldr::GraphTile* tile,
                        const uint32_t seconds) const = 0;

  /**
   * Get the cost to traverse the specified directed edge. Cost includes
   * the time (seconds) to traverse the edge.
   * @param   edge    Pointer to a directed edge.
   * @param   tile    Pointer to the tile which contains the directed edge for speed lookup
   * @return  Returns the cost and time (seconds).
   */
  virtual Cost EdgeCost(const baldr::DirectedEdge* edge, const baldr::GraphTile* tile) const;

  /**
   * Returns the cost to make the transition from the predecessor edge.
   * Defaults to 0. Costing models that wish to include edge transition
   * costs (i.e., intersection/turn costs) must override this method.
   * @param   edge  Directed edge (the to edge)
   * @param   node  Node (intersection) where transition occurs.
   * @param   pred  Predecessor edge information.
   * @return  Returns the cost and time (seconds)
   */
  virtual Cost TransitionCost(const baldr::DirectedEdge* edge,
                              const baldr::NodeInfo* node,
                              const EdgeLabel& pred) const;

  /**
   * Returns the cost to make the transition from the predecessor edge
   * when using a reverse search (from destination towards the origin).
   * Defaults to 0. Costing models that wish to include edge transition
   * costs (i.e., intersection/turn costs) must override this method.
   * @param  idx   Directed edge local index
   * @param  node  Node (intersection) where transition occurs.
   * @param  opp_edge  Pointer to the opposing directed edge - this is the
   *                   "from" or predecessor edge in the transition.
   * @param  opp_pred_edge  Pointer to the opposing directed edge to the
   *                        predecessor. This is the "to" edge.
   * @return  Returns the cost and time (seconds)
   */
  virtual Cost TransitionCostReverse(const uint32_t idx,
                                     const baldr::NodeInfo* node,
                                     const baldr::DirectedEdge* opp_edge,
                                     const baldr::DirectedEdge* opp_pred_edge) const;

  /**
   * Test if an edge should be restricted due to a complex restriction.
   * @param  edge  Directed edge.
   * @param  pred        Predecessor information.
   * @param  edge_labels List of edge labels.
   * @param  edge_labels List of edge labels in other direction
   *                     (e.g. bidirectional when connecting the two trees).
   * @param  tile        Graph tile (to read restriction if needed).
   * @param  edgeid      Edge Id for the directed edge.
   * @param  forward     Forward search or reverse search.
   * @param  current_time Current time (seconds since epoch). A value of 0
   *                     indicates the route is not time dependent.
   * @param  tz_index    timezone index for the node
   * @return Returns true it there is a complex restriction onto this edge
   *         that matches the mode and the predecessor list for the current
   *         path matches a complex restriction.
   */
  template <typename edge_labels_container_t>
  bool Restricted(const baldr::DirectedEdge* edge,
                  const EdgeLabel& pred,
                  const edge_labels_container_t& edge_labels,
                  const baldr::GraphTile*& tile,
                  const baldr::GraphId& edgeid,
                  const bool forward,
                  thor::EdgeStatus* edgestatus = nullptr,
                  const uint64_t current_time = 0,
                  const uint32_t tz_index = 0) const {
    // Lambda to get the next predecessor EdgeLabel (that is not a transition)
    auto next_predecessor = [&edge_labels](const EdgeLabel* label) {
      // Get the next predecessor - make sure it is valid. Continue to get
      // the next predecessor if the edge is a transition edge.
      const EdgeLabel* next_pred =
          (label->predecessor() == baldr::kInvalidLabel) ? label : &edge_labels[label->predecessor()];
      return next_pred;
    };
    auto reset_edge_status =
        [&edgestatus, &forward](const std::vector<baldr::GraphId>& edge_ids_in_complex_restriction) {
          // A complex restriction spans multiple edges, e.g. from A to C via B.
          //
          // At the point of triggering a complex restriction, all edges leading up to C
          // hav already been evaluated. I.e. B is now marked as kPermanent since
          // we didn't know at the time of B's evaluation that A to B would eventually
          // form a restricted path
          //
          // So, in order to still allow new paths involving B, e.g. D to B to C,
          // we need to go back and revert the permanent status of A and B.
          //
          // We mark it as kUnreachedOrReset so that in effect it is no longer visible. (It can't
          // be removed since that invalidates subsequent indices and setting it to temporary
          // means it'll still do a comparison to existing sort cost and fail later).
          //
          // If we do find a complex restriction has triggered, we must walk back
          // and reset the EdgeStatus of previous edges in the restriction that were
          // already marked as kPermanent.
          if (edgestatus != nullptr) {
            auto first = edge_ids_in_complex_restriction.cbegin();
            auto last = edge_ids_in_complex_restriction.cend();

            // Nothing to do if the restriction has no vias
            if (first == last) {
              return;
            }
            // Reset all but the last edge since there is
            // no point in possibly expanding from A a second time and could lead
            // to infinite loops
            --last;
            std::for_each(first, last, [&edgestatus](baldr::GraphId edge_id) {
              edgestatus->Update(edge_id, thor::EdgeSet::kUnreachedOrReset);
            });
          }
        };

    // If forward, check if the edge marks the end of a restriction, else check
    // if the edge marks the start of a complex restriction.
    if ((forward && (edge->end_restriction() & access_mode())) ||
        (!forward && (edge->start_restriction() & access_mode()))) {
      // Get complex restrictions. Return false if no restrictions are found
      auto restrictions = tile->GetRestrictions(forward, edgeid, access_mode());
      if (restrictions.size() == 0) {
        return false;
      }

      // Iterate through the restrictions
      const EdgeLabel* first_pred = &pred;
      for (const auto& cr : restrictions) {
        // Walk the via list, move to the next restriction if the via edge
        // Ids do not match the path for this restriction.
        bool match = true;
        const EdgeLabel* next_pred = first_pred;
        // Remember the edge_ids in restriction for later reset
        std::vector<baldr::GraphId> edge_ids_in_complex_restriction;
        edge_ids_in_complex_restriction.reserve(10);

        cr->WalkVias([&match, &next_pred, next_predecessor,
                      &edge_ids_in_complex_restriction](const baldr::GraphId* via) {
          if (via->value != next_pred->edgeid().value) {
            // Pred diverged from restriction, exit early
            match = false;
            return baldr::WalkingVia::StopWalking;
          } else {
            edge_ids_in_complex_restriction.push_back(next_pred->edgeid());
            // Move to the next predecessor and keep walking restriction
            next_pred = next_predecessor(next_pred);
            return baldr::WalkingVia::KeepWalking;
          }
        });
        // Don't forget the last one
        edge_ids_in_complex_restriction.push_back(next_pred->edgeid());

        // Check against the start/end of the complex restriction
        if (match && ((forward && next_pred->edgeid() == cr->from_graphid()) ||
                      (!forward && next_pred->edgeid() == cr->to_graphid()))) {

          if (current_time && cr->has_dt()) {
            // TODO Possibly a bug here. Shouldn't both kTimedDenied and kTimedAllowed
            //      be handled here? As is done in IsRestricted
            if (baldr::DateTime::is_conditional_active(cr->dt_type(), cr->begin_hrs(),
                                                       cr->begin_mins(), cr->end_hrs(),
                                                       cr->end_mins(), cr->dow(), cr->begin_week(),
                                                       cr->begin_month(), cr->begin_day_dow(),
                                                       cr->end_week(), cr->end_month(),
                                                       cr->end_day_dow(), current_time,
                                                       baldr::DateTime::get_tz_db().from_index(
                                                           tz_index))) {
              // We triggered a complex restriction, so make sure we reset edge-status' for
              // earlier edges in restriction that were already marked as permanent
              reset_edge_status(edge_ids_in_complex_restriction);
              return true;
            }
            continue;
          }
          // TODO: If a user runs a non-time dependent route, we need to provide Manuever Notes for
          // the timed restriction.
          else if (!current_time && cr->has_dt()) {
            return false;
          } else {
            // We triggered a complex restriction, so make sure we reset edge-status' for
            // earlier edges in restriction that were already marked as permanent
            reset_edge_status(edge_ids_in_complex_restriction);
            return true; // Otherwise this is a non-timed restriction and it exists all the time.
          }
        }
      }
    }
    return false;
  }

  /**
   * Test if an edge should be restricted due to a date time access restriction.
   * @param  restriction  date and time info for the restriction
   * @param  current_time Current time (seconds since epoch). A value of 0
   *                      indicates the route is not time dependent.
   * @param  tz_index     timezone index for the node
   */
  static bool IsConditionalActive(const uint64_t restriction,
                                  const uint64_t current_time,
                                  const uint32_t tz_index) {

    baldr::TimeDomain td(restriction);
    return baldr::DateTime::is_conditional_active(td.type(), td.begin_hrs(), td.begin_mins(),
                                                  td.end_hrs(), td.end_mins(), td.dow(),
                                                  td.begin_week(), td.begin_month(),
                                                  td.begin_day_dow(), td.end_week(), td.end_month(),
                                                  td.end_day_dow(), current_time,
                                                  baldr::DateTime::get_tz_db().from_index(tz_index));
  }

  inline bool EvaluateRestrictions(uint16_t auto_type,
                                   const baldr::DirectedEdge* edge,
                                   const baldr::GraphTile*& tile,
                                   const baldr::GraphId& edgeid,
                                   const uint64_t current_time,
                                   const uint32_t tz_index,
                                   bool& has_time_restrictions) const {
    if (edge->access_restriction()) {
      const std::vector<baldr::AccessRestriction>& restrictions =
          tile->GetAccessRestrictions(edgeid.id(), auto_type);

      bool time_allowed = false;

      for (const auto& restriction : restrictions) {
        // Compare the time to the time-based restrictions
        baldr::AccessType access_type = restriction.type();
        if (access_type == baldr::AccessType::kTimedAllowed ||
            access_type == baldr::AccessType::kTimedDenied) {
          has_time_restrictions = true;

          if (access_type == baldr::AccessType::kTimedAllowed)
            time_allowed = true;

          if (current_time == 0) {
            // No time supplied so ignore time-based restrictions
            // (but mark the edge  (`has_time_restrictions`)
            continue;
          } else {
            // is in range?
            if (IsConditionalActive(restriction.value(), current_time, tz_index)) {
              // If edge really is restricted at this time, we can exit early.
              // If not, we should keep looking

              // We are in range at the time we are allowed at this edge
              if (access_type == baldr::AccessType::kTimedAllowed)
                return true;
              else
                return false;
            }
          }
        }
        // In case there are additional restriction checks for a particular  mode,
        // check them now
        if (!ModeSpecificAllowed(restriction)) {
          return false;
        }
      }

      // if we have time allowed restrictions then these restrictions are
      // the only time we can route here.  Meaning all other time is restricted.
      // We looped over all the time allowed restrictions and we were never in range.
      if (time_allowed && current_time != 0)
        return false;
    }
    return true;
  }

  /**
   * Returns the transfer cost between 2 transit stops.
   * @return  Returns the transfer cost and time (seconds).
   */
  virtual Cost TransferCost() const;

  /**
   * Returns the default transfer cost between 2 transit lines.
   * @return  Returns the transfer cost and time (seconds).
   */
  virtual Cost DefaultTransferCost() const;

  /**
   * Get the cost factor for A* heuristics. This factor is multiplied
   * with the distance to the destination to produce an estimate of the
   * minimum cost to the destination. The A* heuristic must underestimate the
   * cost to the destination. So a time based estimate based on speed should
   * assume the maximum speed is used to the destination such that the time
   * estimate is less than the least possible time along roads.
   * @return  Returns the cost factor used in the A* heuristic.
   */
  virtual float AStarCostFactor() const = 0;

  /**
   * Get the general unit size that can be considered as equal for sorting
   * purposes. The A* method uses an approximate bucket sort, and this value
   * is used to size the buckets used for sorting. For example, for time
   * based costs one might compute costs in seconds and consider any time
   * within 2 seconds of each other as being equal (for sorting purposes).
   * @return  Returns the unit size for sorting (must be an integer value).
   * Defaults to 1 (second).
   * @return  Returns unit size.
   */
  virtual uint32_t UnitSize() const;

  /**
   * Sets the flag indicating whether destination only edges are allowed.
   * Bidirectional path algorithms can (usually) disable access.
   */
  virtual void set_allow_destination_only(const bool allow);

  /**
   * Set to allow use of transit connections.
   * @param  allow  Flag indicating whether transit connections are allowed.
   */
  virtual void SetAllowTransitConnections(const bool allow);

  /**
   * Set the current travel mode.
   * @param  mode  Travel mode
   */
  void set_travel_mode(const TravelMode mode);

  /**
   * Get the current travel mode.
   * @return  Returns the current travel mode.
   */
  TravelMode travel_mode() const;

  /**
   * Get the current travel type.
   * @return  Returns the current travel type.
   */
  virtual uint8_t travel_type() const;

  /**
   * Get the wheelchair required flag.
   * @return  Returns true if wheelchair is required.
   */
  virtual bool wheelchair() const;

  /**
   * Get the bicycle required flag.
   * @return  Returns true if bicycle is required.
   */
  virtual bool bicycle() const;

  /**
   * Returns a function/functor to be used in location searching which will
   * exclude and allow ranking results from the search by looking at each
   * edges attribution and suitability for use as a location by the travel
   * mode used by the costing method.
   */
  virtual const EdgeFilter GetEdgeFilter() const = 0;

  /**
   * Returns a function/functor to be used in location searching which will
   * exclude results from the search by looking at each node's attribution
   */
  virtual const NodeFilter GetNodeFilter() const = 0;

  /**
   * Gets the hierarchy limits.
   * @return  Returns the hierarchy limits.
   */
  std::vector<HierarchyLimits>& GetHierarchyLimits();

  /**
   * Relax hierarchy limits.
   */
  void RelaxHierarchyLimits(const float factor, const float expansion_within_factor);

  /**
   * Checks if we should exclude or not.
   */
  virtual void AddToExcludeList(const baldr::GraphTile*& tile);

  /**
   * Checks if we should exclude or not.
   * @return  Returns true if we should exclude, false if not.
   */
  virtual bool IsExcluded(const baldr::GraphTile*& tile, const baldr::DirectedEdge* edge);

  /**
   * Checks if we should exclude or not.
   * @return  Returns true if we should exclude, false if not.
   */
  virtual bool IsExcluded(const baldr::GraphTile*& tile, const baldr::NodeInfo* node);

  /**
   * Adds a list of edges (GraphIds) to the user specified avoid list.
   * This can be used by test programs - alternatively a list of avoid
   * edges will be passed in the property tree for the costing options
   * of a specified type.
   * @param  avoid_edges  Set of edge Ids to avoid along with the percent along the edge.
   */
  void AddUserAvoidEdges(const std::vector<AvoidEdge>& avoid_edges);

  /**
   * Check if the edge is in the user-specified avoid list.
   * @param  edgeid  Directed edge Id.
   * @return Returns true if the edge Id is in the user avoid edges set,
   *         false otherwise.
   */
  bool IsUserAvoidEdge(const baldr::GraphId& edgeid) const {
    return (user_avoid_edges_.size() != 0 &&
            user_avoid_edges_.find(edgeid) != user_avoid_edges_.end());
  }

  /**
   * Check if the edge is in the user-specified avoid list and should be avoided when used
   * as an origin. In this case the edge is avoided if the avoid percent along is greater than
   * the PathEdge percent along (avoid location is ahead of the origin alongn the edge).
   * @param  edgeid  Directed edge Id.
   * @param  pct_along Percent along the edge of the PathEdge (location).
   * @return Returns true if the edge Id is in the user avoid edges set,
   *         false otherwise.
   */
  bool AvoidAsOriginEdge(const baldr::GraphId& edgeid, const float percent_along) const {
    auto avoid = user_avoid_edges_.find(edgeid);
    return (avoid != user_avoid_edges_.end() && avoid->second >= percent_along);
  }

  /**
   * Check if the edge is in the user-specified avoid list and should be avoided when used
   * as a destinationn. In this case the edge is avoided if the avoid percent along is less than
   * the PathEdge percent along (avoid location is behind the destination along the edge).
   * @param  edgeid  Directed edge Id.
   * @param  pct_along Percent along the edge of the PathEdge (location).
   * @return Returns true if the edge Id is in the user avoid edges set,
   *         false otherwise.
   */
  bool AvoidAsDestinationEdge(const baldr::GraphId& edgeid, const float percent_along) const {
    auto avoid = user_avoid_edges_.find(edgeid);
    return (avoid != user_avoid_edges_.end() && avoid->second <= percent_along);
  }

  /**
   * Get the flow mask used for accessing traffic flow data from the tile
   * @return the flow mask used
   */
  uint8_t flow_mask() const {
    return flow_mask_;
  }

  virtual Cost BSSCost() const;

protected:
  // Algorithm pass
  uint32_t pass_;

  // Flag indicating whether transit connections are allowed.
  bool allow_transit_connections_;

  // Allow entrance onto destination only edges. Bidirectional A* can (usually)
  // disable access onto destination only edges for driving routes. Pedestrian
  // and bicycle generally allow access (with small penalties).
  bool allow_destination_only_;

  // Travel mode
  TravelMode travel_mode_;

  // Hierarchy limits.
  std::vector<HierarchyLimits> hierarchy_limits_;

  // User specified edges to avoid with percent along (for avoiding PathEdges of locations)
  std::unordered_map<baldr::GraphId, float> user_avoid_edges_;

  // Weighting to apply to ferry edges
  float ferry_factor_, rail_ferry_factor_;

  // Transition costs
  sif::Cost country_crossing_cost_;
  sif::Cost gate_cost_;
  sif::Cost toll_booth_cost_;
  sif::Cost ferry_transition_cost_;
<<<<<<< HEAD
  sif::Cost bike_share_cost_;
=======
  sif::Cost rail_ferry_transition_cost_;
>>>>>>> 4c07490e

  // Penalties that all costing methods support
  float maneuver_penalty_;         // Penalty (seconds) when inconsistent names
  float alley_penalty_;            // Penalty (seconds) to use a alley
  float destination_only_penalty_; // Penalty (seconds) using private road, driveway, or parking aisle

  // A mask which determines which flow data the costing should use from the tile
  uint8_t flow_mask_;

  /**
   * Get the base transition costs (and ferry factor) from the costing options.
   * @param costing_options Protocol buffer of costing options.
   */
  void get_base_costs(const CostingOptions& costing_options) {
    // Cost only (no time) penalties
    alley_penalty_ = costing_options.alley_penalty();
    destination_only_penalty_ = costing_options.destination_only_penalty();
    maneuver_penalty_ = costing_options.maneuver_penalty();

    // Transition costs (both time and cost)
    toll_booth_cost_ = {costing_options.toll_booth_cost() + costing_options.toll_booth_penalty(),
                        costing_options.toll_booth_cost()};
    country_crossing_cost_ = {costing_options.country_crossing_cost() +
                                  costing_options.country_crossing_penalty(),
                              costing_options.country_crossing_cost()};
    gate_cost_ = {costing_options.gate_cost() + costing_options.gate_penalty(),
                  costing_options.gate_cost()};

    bike_share_cost_ = {costing_options.bike_share_cost() + costing_options.bike_share_penalty(),
                        costing_options.bike_share_cost()};

    // Set the cost (seconds) to enter a ferry (only apply entering since
    // a route must exit a ferry (except artificial test routes ending on
    // a ferry!). Modify ferry edge weighting based on use_ferry factor.
    float ferry_penalty, rail_ferry_penalty;
    float use_ferry = costing_options.use_ferry();
    if (use_ferry < 0.5f) {
      // Penalty goes from max at use_ferry = 0 to 0 at use_ferry = 0.5
      ferry_penalty = static_cast<uint32_t>(kMaxFerryPenalty * (1.0f - use_ferry * 2.0f));

      // Cost X10 at use_ferry == 0, slopes downwards towards 1.0 at use_ferry = 0.5
      ferry_factor_ = 10.0f - use_ferry * 18.0f;
    } else {
      // Add a ferry weighting factor to influence cost along ferries to make
      // them more favorable if desired rather than driving. No ferry penalty.
      // Half the cost at use_ferry == 1, progress to 1.0 at use_ferry = 0.5
      ferry_penalty = 0.0f;
      ferry_factor_ = 1.5f - use_ferry;
    }
    ferry_transition_cost_ = {costing_options.ferry_cost() + ferry_penalty,
                              costing_options.ferry_cost()};

    // Set the cost (seconds) to enter a rail_ferry (only apply entering since
    // a route must exit a ferry (except artificial test routes ending on
    // a ferry!). Modify ferry edge weighting based on use_ferry factor.
    float use_rail_ferry = costing_options.use_rail_ferry();
    if (use_rail_ferry < 0.5f) {
      // Penalty goes from max at use_rail_ferry = 0 to 0 at use_rail_ferry = 0.5
      rail_ferry_penalty = static_cast<uint32_t>(kMaxFerryPenalty * (1.0f - use_rail_ferry * 2.0f));

      // Cost X10 at use_rail_ferry == 0, slopes downwards towards 1.0 at use_rail_ferry = 0.5
      rail_ferry_factor_ = 10.0f - use_rail_ferry * 18.0f;
    } else {
      // Add a ferry weighting factor to influence cost along ferries to make
      // them more favorable if desired rather than driving. No ferry penalty.
      // Half the cost at use_ferry == 1, progress to 1.0 at use_ferry = 0.5
      rail_ferry_penalty = 0.0f;
      rail_ferry_factor_ = 1.5f - use_rail_ferry;
    }
    rail_ferry_transition_cost_ = {costing_options.rail_ferry_cost() + rail_ferry_penalty,
                                   costing_options.rail_ferry_cost()};

    // Set the speed mask to determine which speed data types are allowed
    flow_mask_ = costing_options.flow_mask();
  }

  /**
   * Base transition cost that all costing methods use. Includes costs for
   * country crossing, boarding a ferry, toll booth, gates, entering destination
   * only, alleys, and maneuver penalties. Each costing method can provide different
   * costs for these transitions (via costing options).
   * @param node Node at the intersection where the edge transition occurs.
   * @param edge Directed edge entering.
   * @param pred Predecessor edge information.
   * @param idx  Index used for name consistency.
   * @return Returns the transition cost (cost, elapsed time).
   */
  virtual sif::Cost base_transition_cost(const baldr::NodeInfo* node,
                                         const baldr::DirectedEdge* edge,
                                         const sif::EdgeLabel& pred,
                                         const uint32_t idx) const {
    // Cases with both time and penalty: country crossing, ferry, rail_ferry, gate, toll booth
    sif::Cost c;
    if (node->type() == baldr::NodeType::kBorderControl) {
      c += country_crossing_cost_;
    }
    if (node->type() == baldr::NodeType::kGate) {
      c += gate_cost_;
    }
    if (node->type() == baldr::NodeType::kTollBooth || (edge->toll() && !pred.toll())) {
      c += toll_booth_cost_;
    }
    if (node->type() == baldr::NodeType::kBikeShare) {
      c += bike_share_cost_;
    }
    if (edge->use() == baldr::Use::kFerry && pred.use() != baldr::Use::kFerry) {
      c += ferry_transition_cost_;
    }
    if (edge->use() == baldr::Use::kRailFerry && pred.use() != baldr::Use::kRailFerry) {
      c += rail_ferry_transition_cost_;
    }

    // Additional penalties without any time cost
    if (edge->destonly() && !pred.destonly()) {
      c.cost += destination_only_penalty_;
    }
    if (edge->use() == baldr::Use::kAlley && pred.use() != baldr::Use::kAlley) {
      c.cost += alley_penalty_;
    }
    if (!edge->link() && !edge->name_consistency(idx)) {
      c.cost += maneuver_penalty_;
    }
    return c;
  }

  /**
   * Base transition cost that all costing methods use. Includes costs for
   * country crossing, boarding a ferry, toll booth, gates, entering destination
   * only, alleys, and maneuver penalties. Each costing method can provide different
   * costs for these transitions (via costing options).
   * @param node Node at the intersection where the edge transition occurs.
   * @param edge Directed edge entering.
   * @param pred Predecessor edge.
   * @param idx  Index used for name consistency.
   * @return Returns the transition cost (cost, elapsed time).
   */
  virtual sif::Cost base_transition_cost(const baldr::NodeInfo* node,
                                         const baldr::DirectedEdge* edge,
                                         const baldr::DirectedEdge* pred,
                                         const uint32_t idx) const {
    // Cases with both time and penalty: country crossing, ferry, gate, toll booth
    sif::Cost c;
    if (node->type() == baldr::NodeType::kBorderControl) {
      c += country_crossing_cost_;
    }
    if (node->type() == baldr::NodeType::kGate) {
      c += gate_cost_;
    }
    if (node->type() == baldr::NodeType::kBikeShare) {
      c += bike_share_cost_;
    }
    if (node->type() == baldr::NodeType::kTollBooth || (edge->toll() && !pred->toll())) {
      c += toll_booth_cost_;
    }
    if (edge->use() == baldr::Use::kFerry && pred->use() != baldr::Use::kFerry) {
      c += ferry_transition_cost_;
    }

    if (edge->use() == baldr::Use::kRailFerry && pred->use() != baldr::Use::kRailFerry) {
      c += rail_ferry_transition_cost_;
    }

    // Additional penalties without any time cost
    if (edge->destonly() && !pred->destonly()) {
      c.cost += destination_only_penalty_;
    }
    if (edge->use() == baldr::Use::kAlley && pred->use() != baldr::Use::kAlley) {
      c.cost += alley_penalty_;
    }
    if (!edge->link() && !edge->name_consistency(idx)) {
      c.cost += maneuver_penalty_;
    }
    return c;
  }

  /**
   * Convenience method to get the transition factor.
   * @param has_traffic Does the intersection have traffic information? Currently
   *                    is based on the exiting edge. TODO - determine if we also
   *                    need this info on the predecessor.
   * @param density_factor Density factor.
   */
  float TransitionFactor(const bool has_traffic, const float density) const {
    return has_traffic ? kTrafficTransitionFactor : density;
  }
};

using cost_ptr_t = std::shared_ptr<DynamicCost>;

/**
 * Parses the cost options from json and stores values in pbf.
 * @param object The json request represented as a DOM tree.
 * @param pbf_costing_options A mutable protocol buffer where the parsed json values will be stored.
 */
void ParseCostOptions(const rapidjson::Value& obj, CostingOptions* pbf_costing_options);

} // namespace sif

} // namespace valhalla

#endif // VALHALLA_SIF_DYNAMICCOST_H_<|MERGE_RESOLUTION|>--- conflicted
+++ resolved
@@ -689,11 +689,9 @@
   sif::Cost gate_cost_;
   sif::Cost toll_booth_cost_;
   sif::Cost ferry_transition_cost_;
-<<<<<<< HEAD
   sif::Cost bike_share_cost_;
-=======
   sif::Cost rail_ferry_transition_cost_;
->>>>>>> 4c07490e
+
 
   // Penalties that all costing methods support
   float maneuver_penalty_;         // Penalty (seconds) when inconsistent names
