--- conflicted
+++ resolved
@@ -764,11 +764,7 @@
   float destination_only_penalty_; // Penalty (seconds) using private road, driveway, or parking aisle
   float living_street_penalty_;    // Penalty (seconds) to use a living street
   float track_penalty_;            // Penalty (seconds) to use tracks
-<<<<<<< HEAD
-  float service_penalty_;          // Penalty (seconds) to use service roads
-=======
   float service_penalty_;          // Penalty (seconds) to use a generic service road
->>>>>>> 7a14ff8b
 
   // A mask which determines which flow data the costing should use from the tile
   uint8_t flow_mask_;
@@ -854,13 +850,9 @@
     // Get living street factor from costing options.
     set_use_living_streets(costing_options.use_living_streets());
 
-<<<<<<< HEAD
-    service_penalty_ = costing_options.service_penalty();
-=======
     // Penalty and factor to use service roads
     service_penalty_ = costing_options.service_penalty();
     service_factor_ = costing_options.service_factor();
->>>>>>> 7a14ff8b
 
     // Set the speed mask to determine which speed data types are allowed
     flow_mask_ = costing_options.flow_mask();
