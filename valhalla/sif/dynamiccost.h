--- conflicted
+++ resolved
@@ -341,14 +341,8 @@
              isDriveOnto(edge->classification() == baldr::RoadClass::kMotorway,
                          pred.classification() == baldr::RoadClass::kMotorway)) ||
             (exclude_ferries_ &&
-<<<<<<< HEAD
              isDriveOnto(edge->use() == baldr::Use::kFerry || edge->use() == baldr::Use::kRailFerry,
-                         pred.use() == baldr::Use::kFerry || pred.use() == baldr::Use::kRailFerry)) ||
-            (edge->is_shortcut() && (exclude_bridges_ || exclude_tunnels_)));
-=======
-             !(pred.use() == baldr::Use::kFerry || pred.use() == baldr::Use::kRailFerry) &&
-             (edge->use() == baldr::Use::kFerry || edge->use() == baldr::Use::kRailFerry)));
->>>>>>> d6171fa6
+                         pred.use() == baldr::Use::kFerry || pred.use() == baldr::Use::kRailFerry)));
   }
 
   /**
