--- conflicted
+++ resolved
@@ -760,11 +760,8 @@
   float alley_penalty_;            // Penalty (seconds) to use a alley
   float destination_only_penalty_; // Penalty (seconds) using private road, driveway, or parking aisle
   float living_street_penalty_;    // Penalty (seconds) to use a living street
-<<<<<<< HEAD
+  float track_penalty_;            // Penalty (seconds) to use tracks
   float service_penalty_;          // Penalty (seconds) to use a generic service road
-=======
-  float track_penalty_;            // Penalty (seconds) to use tracks
->>>>>>> 26628ef7
 
   // A mask which determines which flow data the costing should use from the tile
   uint8_t flow_mask_;
@@ -902,14 +899,10 @@
     c.cost += maneuver_penalty_ * (!edge->link() && !edge->name_consistency(idx));
     c.cost += living_street_penalty_ *
               (edge->use() == baldr::Use::kLivingStreet && pred->use() != baldr::Use::kLivingStreet);
-<<<<<<< HEAD
+    c.cost +=
+        track_penalty_ * (edge->use() == baldr::Use::kTrack && pred->use() != baldr::Use::kTrack);
     c.cost += service_penalty_ *
               (edge->use() == baldr::Use::kServiceRoad && pred->use() != baldr::Use::kServiceRoad);
-
-=======
-    c.cost +=
-        track_penalty_ * (edge->use() == baldr::Use::kTrack && pred->use() != baldr::Use::kTrack);
->>>>>>> 26628ef7
     // shortest ignores any penalties in favor of path length
     c.cost *= !shortest_;
     return c;
