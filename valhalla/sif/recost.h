#pragma once
#include <valhalla/baldr/graphreader.h>
#include <valhalla/baldr/time_info.h>
#include <valhalla/sif/dynamiccost.h>
#include <valhalla/sif/edgelabel.h>

#include <functional>

namespace valhalla {
namespace sif {

// what this function calls to get the next edge
using EdgeCallback = std::function<baldr::GraphId(void)>;
// what this function calls to emit the next label
using LabelCallback = std::function<void(const EdgeLabel& label)>;

/**
 * Will take a sequence of edges and create the set of edge labels that would represent it
 * Allows for the caller to essentially re-compute the costing of a given path
 *
 * @param reader            used to get access to graph data. modifyable because its got a cache
 * @param costing           single costing object to be used for costing/access computations
 * @param edge_cb           the callback used to get each edge in the path
 * @param label_cb          the callback used to emit each label in the path
 * @param source_pct        the percent along the initial edge the source location is
 * @param target_pct        the percent along the final edge the target location is
 * @param time_info         the time tracking information representing the local time before
 *                          traversing the first edge
 * @param invariant         static date_time, dont offset the time as the path lengthens
 */
void recost_forward(baldr::GraphReader& reader,
                    const sif::DynamicCost& costing,
                    const EdgeCallback& edge_cb,
                    const LabelCallback& label_cb,
                    float source_pct = 0.f,
                    float target_pct = 1.f,
<<<<<<< HEAD
                    const baldr::TimeInfo& time_info = baldr::TimeInfo::empty(),
=======
                    const baldr::TimeInfo& time_info = baldr::TimeInfo::invalid(),
>>>>>>> b1491035
                    const bool invariant = false);
} // namespace sif
} // namespace valhalla<|MERGE_RESOLUTION|>--- conflicted
+++ resolved
@@ -34,11 +34,7 @@
                     const LabelCallback& label_cb,
                     float source_pct = 0.f,
                     float target_pct = 1.f,
-<<<<<<< HEAD
-                    const baldr::TimeInfo& time_info = baldr::TimeInfo::empty(),
-=======
                     const baldr::TimeInfo& time_info = baldr::TimeInfo::invalid(),
->>>>>>> b1491035
                     const bool invariant = false);
 } // namespace sif
 } // namespace valhalla