--- conflicted
+++ resolved
@@ -21,22 +21,15 @@
 
     class loki_worker_t {
      public:
-<<<<<<< HEAD
-      enum ACTION_TYPE {ROUTE, VIAROUTE, LOCATE, ONE_TO_MANY, MANY_TO_ONE, MANY_TO_MANY, SOURCES_TO_TARGETS, OPTIMIZED_ROUTE};
-=======
-      enum ACTION_TYPE {ROUTE, VIAROUTE, LOCATE, ONE_TO_MANY, MANY_TO_ONE, MANY_TO_MANY, OPTIMIZED_ROUTE, ISOCHRONE};
->>>>>>> ba24dcb5
+      enum ACTION_TYPE {ROUTE, VIAROUTE, LOCATE, ONE_TO_MANY, MANY_TO_ONE, MANY_TO_MANY, SOURCES_TO_TARGETS, OPTIMIZED_ROUTE, ISOCHRONE};
       loki_worker_t(const boost::property_tree::ptree& config);
       prime_server::worker_t::result_t work(const std::list<zmq::message_t>& job, void* request_info);
       void cleanup();
      protected:
       void init_request(const ACTION_TYPE& action, boost::property_tree::ptree& request);
-<<<<<<< HEAD
       void init_locate(const ACTION_TYPE& action, boost::property_tree::ptree& request);
       void init_route(const ACTION_TYPE& action, boost::property_tree::ptree& request);
       void init_matrix(const ACTION_TYPE& action, boost::property_tree::ptree& request);
-=======
->>>>>>> ba24dcb5
       prime_server::worker_t::result_t locate(const boost::property_tree::ptree& request, prime_server::http_request_t::info_t& request_info);
       prime_server::worker_t::result_t route(const ACTION_TYPE& action, boost::property_tree::ptree& request, prime_server::http_request_t::info_t& request_info);
       prime_server::worker_t::result_t matrix(const ACTION_TYPE& action, boost::property_tree::ptree& request, prime_server::http_request_t::info_t& request_info);
