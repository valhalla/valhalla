--- conflicted
+++ resolved
@@ -38,26 +38,12 @@
    * @param  id  OSM Id
    * @return  Returns true if the OSM Id is used. False if not.
    */
-<<<<<<< HEAD
-  inline const bool get(const uint64_t id) const {
+
+  inline bool get(const uint64_t id) const {
     uint64_t idx = id / 64;
     auto found = bitmarkers_.find(idx);
     return found != bitmarkers_.cend() &&
            found->second & (static_cast<uint64_t>(1) << (id % static_cast<uint64_t>(64)));
-=======
-  inline bool get(const uint64_t id) {
-    return id > maxosmid_ ? false
-                          : bitmarkers_[id / 64] &
-                                (static_cast<uint64_t>(1) << (id % static_cast<uint64_t>(64)));
-  }
-
-  /**
-   * Gets the maximum current id that could be found in the set
-   * @return maximum id
-   */
-  inline uint64_t max() const {
-    return maxosmid_;
->>>>>>> f146bc6d
   }
 
   /**
