--- conflicted
+++ resolved
@@ -75,17 +75,10 @@
     uint16_t type_ : 4;
     uint16_t modes_ : 12;
   };
-<<<<<<< HEAD
-  Attributes attributes_;
-  AccessRestrictionDirection direction_;
-  uint16_t spare_[2];
-  uint8_t spare2_;
-=======
   Attributes attributes_ = {0, 0};
   AccessRestrictionDirection direction_ = AccessRestrictionDirection::kBoth;
   uint16_t spare_[2] = {0, 0};
   uint8_t spare2_ = 0;
->>>>>>> 56ed70e1
 };
 
 } // namespace mjolnir
