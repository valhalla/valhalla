#ifndef VALHALLA_MJOLNIR_ADMIN_H_
#define VALHALLA_MJOLNIR_ADMIN_H_

#include <valhalla/baldr/graphconstants.h>
#include <valhalla/midgard/aabb2.h>
#include <valhalla/midgard/pointll.h>
#include <valhalla/mjolnir/graphtilebuilder.h>
#include <valhalla/mjolnir/sqlite3.h>

#include <cstdint>
#include <unordered_map>

struct GEOSContextHandle_HS;
struct GEOSGeom_t;
struct GEOSPrepGeom_t;
struct GEOSWKBReader_t;

using namespace valhalla::baldr;
using namespace valhalla::midgard;
namespace bg = boost::geometry;

namespace valhalla {
namespace mjolnir {

<<<<<<< HEAD
// Geometry types for admin queries
typedef bg::model::d2::point_xy<double> point_type;
typedef bg::model::polygon<point_type> polygon_type;
typedef bg::model::multi_polygon<polygon_type> multi_polygon_type;
typedef bg::index::rtree<
    std::tuple<bg::model::box<point_type>, multi_polygon_type, std::vector<std::string>, bool>,
    bg::index::rstar<16>>
    language_poly_index;
=======
// GEOS thread-safe API requires a context handle for each operation, that should be unique for every
// thread. See https://libgeos.org/usage/c_api/#reentrantthreadsafe-api for more details.
typedef std::shared_ptr<GEOSContextHandle_HS> geos_context_type;
>>>>>>> 56ed70e1

// RAII wrapper for GEOSGeometry
struct Geometry {
  geos_context_type context;
  GEOSGeom_t* geometry;
  const GEOSPrepGeom_t* prepared;

  Geometry(geos_context_type ctx, GEOSGeom_t* geom);
  ~Geometry();

  // This class cannot be copied, but can be moved
  Geometry(Geometry const&) = delete;
  Geometry& operator=(Geometry const&) = delete;
  Geometry(Geometry&& other) noexcept
      : context(std::move(other.context)), geometry(other.geometry), prepared(other.prepared) {
    other.geometry = nullptr;
    other.prepared = nullptr;
  }
  Geometry& operator=(Geometry&& other) noexcept {
    // move and swap idiom via local variable
    Geometry local = std::move(other);
    std::swap(geometry, local.geometry);
    std::swap(context, local.context);
    return *this;
  }

  // Returns true if the geometry intersects the given point
  bool intersects(const PointLL& ll) const;
  // Creates a clone of the current geometry
  Geometry clone() const;
};

typedef std::vector<std::tuple<Geometry, std::vector<std::string>, bool>> language_poly_index;

class AdminDB {
  Sqlite3 db;
  geos_context_type geos_context;
  GEOSWKBReader_t* wkb_reader;

  // Constructor is private, use `AdminDB::open()` instead.
  AdminDB(Sqlite3&& db);

public:
  // Tries to open an AdminDB from the given path. Returns std::nullopt if failed.
  static std::optional<AdminDB> open(const std::string& path);
  ~AdminDB();

  // This class cannot be copied, but can be moved
  AdminDB(AdminDB const&) = delete;
  AdminDB& operator=(AdminDB const&) = delete;
  AdminDB(AdminDB&& other) noexcept
      : db(std::move(other.db)), geos_context(std::move(other.geos_context)),
        wkb_reader(other.wkb_reader) {
    other.wkb_reader = nullptr;
  }
  AdminDB& operator=(AdminDB&& other) noexcept {
    // move and swap idiom via local variable
    AdminDB local = std::move(other);
    std::swap(db, local.db);
    std::swap(geos_context, local.geos_context);
    std::swap(wkb_reader, local.wkb_reader);
    return *this;
  }

  sqlite3* get() {
    return db.get();
  }

  // Reads a WKB blob and clips it to the given bounding box.
  // These two operations are combined into a single function to simplify amount of abstractions
  // and leave `Geometry` always deal with GEOSPreparedGeometry without intermediate entity.
  Geometry read_wkb_and_clip(const unsigned char* wkb_blob, int wkb_size, const AABB2<PointLL>& bbox);
};

/**
 * Get the polygon index.  Used by tz and admin areas.  Checks if the pointLL is covered_by the
 * poly.
 * @param  polys      unordered map of polys.
 * @param  ll         point that needs to be checked.
 * @param  graphtile  graphtilebuilder that is used to determine if we are a country poly or not.
 */
uint32_t GetMultiPolyId(const std::multimap<uint32_t, Geometry>& polys,
                        const PointLL& ll,
                        GraphTileBuilder& graphtile);

/**
 * Get the polygon index.  Used by tz and admin areas.  Checks if the pointLL is covered_by the
 * poly.
 * @param  polys      unordered map of polys.
 * @param  ll         point that needs to be checked.
 */
uint32_t GetMultiPolyId(const std::multimap<uint32_t, Geometry>& polys, const PointLL& ll);

/**
 * Get the vector of languages for this LL.  Used by admin areas.  Checks if the pointLL is covered_by
 * the poly.
 * @param  language_polys      tuple that contains a language, poly, is_default_language.
 * @param  ll         point that needs to be checked.
 * @return  Returns the vector of pairs {language, is_default_language}
 */
std::vector<std::pair<std::string, bool>>
GetMultiPolyIndexes(const language_poly_index& language_ploys, const PointLL& ll);

/**
 * Get the timezone polys from the db
 * @param  db           sqlite3 db handle
 * @param  aabb         bb of the tile
 */
<<<<<<< HEAD
std::multimap<uint32_t, multi_polygon_type> GetTimeZones(sqlite3* db_handle,
                                                         const AABB2<PointLL>& aabb);
/**
 * Get the admin data from the spatialite db given an SQL statement
 * @param  db_handle        sqlite3 db handle
 * @param  stmt             prepared statement object
 * @param  sql              sql commend to run.
 * @param  tilebuilder      Graph tile builder
 * @param  polys            unordered multimap of admin polys
 * @param  drive_on_right   unordered map that indicates if a country drives on right side of the
 * road
 * @param  default_languages ordered map that is used for lower admins that have an
 * default language set
 * @param  language_polys    ordered map that is used for lower admins that have an
 * default language set
 * @param  languages_only    should we only process the languages with this query
 */
void GetData(sqlite3* db_handle,
             sqlite3_stmt* stmt,
             const std::string& sql,
             GraphTileBuilder& tilebuilder,
             std::multimap<uint32_t, multi_polygon_type>& polys,
             std::unordered_map<uint32_t, bool>& drive_on_right,
             language_poly_index& language_polys,
             bool languages_only);
=======
std::multimap<uint32_t, Geometry> GetTimeZones(AdminDB& db, const AABB2<PointLL>& aabb);
>>>>>>> 56ed70e1

/**
 * Get the admin polys that intersect with the tile bounding box.
 * @param  db               sqlite3 db handle
 * @param  drive_on_right   unordered map that indicates if a country drives on right side of the
 * road
 * @param  allow_intersection_names   unordered map that indicates if we call out intersections
 * names for this country
 * @param  default_languages ordered map that is used for lower admins that have an
 * default language set
 * @param  language_polys    ordered map that is used for lower admins that have an
 * default language set
 * @param  aabb              bb of the tile
 * @param  tilebuilder       Graph tile builder
 */
std::multimap<uint32_t, Geometry>
GetAdminInfo(AdminDB& db,
             std::unordered_map<uint32_t, bool>& drive_on_right,
             std::unordered_map<uint32_t, bool>& allow_intersection_names,
             language_poly_index& language_polys,
             const AABB2<PointLL>& aabb,
             GraphTileBuilder& tilebuilder);

/**
 * Get all the country access records from the db and save them to a map.
 * @param  db    sqlite3 db handle
 */
std::unordered_map<std::string, std::vector<int>> GetCountryAccess(AdminDB& db);

} // namespace mjolnir
} // namespace valhalla

#endif // VALHALLA_MJOLNIR_ADMIN_H_<|MERGE_RESOLUTION|>--- conflicted
+++ resolved
@@ -22,20 +22,9 @@
 namespace valhalla {
 namespace mjolnir {
 
-<<<<<<< HEAD
-// Geometry types for admin queries
-typedef bg::model::d2::point_xy<double> point_type;
-typedef bg::model::polygon<point_type> polygon_type;
-typedef bg::model::multi_polygon<polygon_type> multi_polygon_type;
-typedef bg::index::rtree<
-    std::tuple<bg::model::box<point_type>, multi_polygon_type, std::vector<std::string>, bool>,
-    bg::index::rstar<16>>
-    language_poly_index;
-=======
 // GEOS thread-safe API requires a context handle for each operation, that should be unique for every
 // thread. See https://libgeos.org/usage/c_api/#reentrantthreadsafe-api for more details.
 typedef std::shared_ptr<GEOSContextHandle_HS> geos_context_type;
->>>>>>> 56ed70e1
 
 // RAII wrapper for GEOSGeometry
 struct Geometry {
@@ -144,35 +133,7 @@
  * @param  db           sqlite3 db handle
  * @param  aabb         bb of the tile
  */
-<<<<<<< HEAD
-std::multimap<uint32_t, multi_polygon_type> GetTimeZones(sqlite3* db_handle,
-                                                         const AABB2<PointLL>& aabb);
-/**
- * Get the admin data from the spatialite db given an SQL statement
- * @param  db_handle        sqlite3 db handle
- * @param  stmt             prepared statement object
- * @param  sql              sql commend to run.
- * @param  tilebuilder      Graph tile builder
- * @param  polys            unordered multimap of admin polys
- * @param  drive_on_right   unordered map that indicates if a country drives on right side of the
- * road
- * @param  default_languages ordered map that is used for lower admins that have an
- * default language set
- * @param  language_polys    ordered map that is used for lower admins that have an
- * default language set
- * @param  languages_only    should we only process the languages with this query
- */
-void GetData(sqlite3* db_handle,
-             sqlite3_stmt* stmt,
-             const std::string& sql,
-             GraphTileBuilder& tilebuilder,
-             std::multimap<uint32_t, multi_polygon_type>& polys,
-             std::unordered_map<uint32_t, bool>& drive_on_right,
-             language_poly_index& language_polys,
-             bool languages_only);
-=======
 std::multimap<uint32_t, Geometry> GetTimeZones(AdminDB& db, const AABB2<PointLL>& aabb);
->>>>>>> 56ed70e1
 
 /**
  * Get the admin polys that intersect with the tile bounding box.
