--- conflicted
+++ resolved
@@ -1707,13 +1707,9 @@
   uint32_t has_user_tags_ : 1;
   uint32_t has_pronunciation_tags_ : 1;
   uint32_t internal_ : 1;
-<<<<<<< HEAD
-  uint32_t spare0_ : 3; // Spare
-=======
   uint32_t spare1_ : 2; // Spare
   uint32_t pedestrian_forward_ : 1;
   uint32_t pedestrian_backward_ : 1;
->>>>>>> c3978097
 
   // Access
   uint16_t auto_forward_ : 1;
