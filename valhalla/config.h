--- conflicted
+++ resolved
@@ -1,8 +1,4 @@
 #pragma once
-<<<<<<< HEAD
-#include <string>
-#include <boost/property_tree/ptree.hpp>
-=======
 #include <filesystem>
 #include <stdexcept>
 #include <string>
@@ -10,7 +6,6 @@
 #include <boost/property_tree/ptree.hpp>
 
 #include "baldr/rapidjson_utils.h"
->>>>>>> 6a83b61a
 #include "valhalla.h"
 
 #define VALHALLA_STRINGIZE_NX(A) #A
@@ -44,11 +39,7 @@
 #define PACKAGE_VERSION VALHALLA_VERSION
 
 namespace valhalla {
-<<<<<<< HEAD
 const boost::property_tree::ptree& config(const std::string& config_file_or_inline = "");
-=======
-const boost::property_tree::ptree& config(const std::string&);
->>>>>>> 6a83b61a
 
 class ConfigUninitializedException : std::exception {
 public:
@@ -57,49 +48,3 @@
   }
 };
 } // namespace valhalla
-<<<<<<< HEAD
-=======
-
-namespace {
-struct config_singleton_t {
-protected:
-  boost::property_tree::ptree config_;
-
-  config_singleton_t() = delete;
-  config_singleton_t(const std::string& config_file_or_inline) {
-    if (config_file_or_inline.empty()) {
-      throw valhalla::ConfigUninitializedException();
-    }
-
-    try {
-      if (std::filesystem::is_regular_file(config_file_or_inline)) {
-        rapidjson::read_json(config_file_or_inline, config_);
-      } else {
-        auto inline_config = std::stringstream(config_file_or_inline);
-        rapidjson::read_json(inline_config, config_);
-      }
-    } catch (const std::filesystem::filesystem_error& e) {
-      if (e.code() == std::errc::filename_too_long) {
-        auto inline_config = std::stringstream(config_file_or_inline);
-        rapidjson::read_json(inline_config, config_);
-      } else {
-        throw e;
-      }
-    }
-  }
-
-public:
-  config_singleton_t(config_singleton_t const&) = delete;
-  void operator=(const config_singleton_t&) = delete;
-  friend const boost::property_tree::ptree&
-  valhalla::config(const std::string& config_file_or_inline);
-};
-} // namespace
-
-namespace valhalla {
-inline const boost::property_tree::ptree& config(const std::string& config_file_or_inline = "") {
-  static config_singleton_t instance(config_file_or_inline);
-  return instance.config_;
-}
-} // namespace valhalla
->>>>>>> 6a83b61a
