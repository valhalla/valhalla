--- conflicted
+++ resolved
@@ -274,14 +274,10 @@
 valhalla::baldr::json::ArrayPtr waypoints(const valhalla::Trip& locations);
 valhalla::baldr::json::ArrayPtr intermediate_waypoints(const valhalla::TripLeg& leg);
 
-<<<<<<< HEAD
 // Serialize costOptions
 void serializeCostOptions(const valhalla::Api& api, rapidjson::writer_wrapper_t& writer);
 
-void serializeIncidentProperties(rapidjson::Writer<rapidjson::StringBuffer>& writer,
-=======
 void serializeIncidentProperties(rapidjson::writer_wrapper_t& writer,
->>>>>>> 7fbcbedf
                                  const valhalla::IncidentsTile::Metadata& incident_metadata,
                                  const int begin_shape_index,
                                  const int end_shape_index,
