#ifndef VALHALLA_ODIN_ENHANCEDTRIPPATH_H_
#define VALHALLA_ODIN_ENHANCEDTRIPPATH_H_

#include <cstdint>
#include <memory>
#include <string>
#include <unordered_map>
#include <utility>
#include <vector>

#include <valhalla/proto/directions_options.pb.h>
#include <valhalla/proto/trip.pb.h>

namespace valhalla {
namespace odin {

class EnhancedTripLeg;
class EnhancedTripLeg_Edge;
class EnhancedTripLeg_Node;
class EnhancedTripLeg_Admin;

class EnhancedTripLeg {
public:
  EnhancedTripLeg(TripLeg& trip_path);

  const std::string& shape() const {
    return trip_path_.shape();
  }

  int node_size() const {
    return trip_path_.node_size();
  }

  const ::valhalla::TripLeg_Node& node(int index) const {
    return trip_path_.node(index);
  }

  ::valhalla::TripLeg_Node* mutable_node(int index) {
    return trip_path_.mutable_node(index);
  }

  const ::google::protobuf::RepeatedPtrField<::valhalla::TripLeg_Node>& node() const {
    return trip_path_.node();
  }

  int location_size() const {
    return trip_path_.location_size();
  }

  const ::valhalla::Location& location(int index) const {
    return trip_path_.location(index);
  }

  int admin_size() const {
    return trip_path_.admin_size();
  }

  ::valhalla::TripLeg_Admin* mutable_admin(int index) {
    return trip_path_.mutable_admin(index);
  }

  uint64_t osm_changeset() const {
    return trip_path_.osm_changeset();
  }

  uint64_t trip_id() const {
    return trip_path_.trip_id();
  }

  uint32_t leg_id() const {
    return trip_path_.leg_id();
  }

  uint32_t leg_count() const {
    return trip_path_.leg_count();
  }

  const ::google::protobuf::RepeatedPtrField<::valhalla::Location>& location() const {
    return trip_path_.location();
  }

  const ::valhalla::BoundingBox& bbox() const {
    return trip_path_.bbox();
  }

  std::unique_ptr<EnhancedTripLeg_Node> GetEnhancedNode(const int node_index);

  std::unique_ptr<EnhancedTripLeg_Edge> GetPrevEdge(const int node_index, int delta = 1);

  std::unique_ptr<EnhancedTripLeg_Edge> GetCurrEdge(const int node_index);

  std::unique_ptr<EnhancedTripLeg_Edge> GetNextEdge(const int node_index, int delta = 1);

  bool IsValidNodeIndex(int node_index) const;

  bool IsFirstNodeIndex(int node_index) const;

  bool IsLastNodeIndex(int node_index) const;

  int GetLastNodeIndex() const;

  std::unique_ptr<EnhancedTripLeg_Admin> GetAdmin(size_t index);

  std::string GetCountryCode(int node_index);

  std::string GetStateCode(int node_index);

  const ::valhalla::Location& GetOrigin() const;

  const ::valhalla::Location& GetDestination() const;

  float GetLength(const DirectionsOptions::Units& units);

protected:
  TripLeg& trip_path_;
};

class EnhancedTripLeg_Edge {
public:
  EnhancedTripLeg_Edge(TripLeg_Edge* mutable_edge);

  int name_size() const {
    return mutable_edge_->name_size();
  }

  const ::valhalla::StreetName& name(int index) const {
    return mutable_edge_->name(index);
  }

  const ::google::protobuf::RepeatedPtrField<::valhalla::StreetName>& name() const {
    return mutable_edge_->name();
  }

  float length() const {
    return mutable_edge_->length();
  }

  float speed() const {
    return mutable_edge_->speed();
  }

  ::valhalla::TripLeg_RoadClass road_class() const {
    return mutable_edge_->road_class();
  }

  uint32_t begin_heading() const {
    return mutable_edge_->begin_heading();
  }

  void set_begin_heading(uint32_t value) {
    return mutable_edge_->set_begin_heading(value);
  }

  uint32_t end_heading() const {
    return mutable_edge_->end_heading();
  }

  void set_end_heading(uint32_t value) {
    return mutable_edge_->set_end_heading(value);
  }

  uint32_t begin_shape_index() const {
    return mutable_edge_->begin_shape_index();
  }

  uint32_t end_shape_index() const {
    return mutable_edge_->end_shape_index();
  }

  ::valhalla::TripLeg_Traversability traversability() const {
    return mutable_edge_->traversability();
  }

  ::valhalla::TripLeg_Use use() const {
    return mutable_edge_->use();
  }

  bool has_vehicle_type() const {
    return mutable_edge_->has_vehicle_type();
  }

  ::valhalla::TripLeg_VehicleType vehicle_type() const {
    return mutable_edge_->vehicle_type();
  }

  bool has_pedestrian_type() const {
    return mutable_edge_->has_pedestrian_type();
  }

  ::valhalla::TripLeg_PedestrianType pedestrian_type() const {
    return mutable_edge_->pedestrian_type();
  }

  bool has_bicycle_type() const {
    return mutable_edge_->has_bicycle_type();
  }

  ::valhalla::TripLeg_BicycleType bicycle_type() const {
    return mutable_edge_->bicycle_type();
  }

  bool has_transit_type() const {
    return mutable_edge_->has_transit_type();
  }

  ::valhalla::TripLeg_TransitType transit_type() const {
    return mutable_edge_->transit_type();
    return mutable_edge_->transit_type();
  }

  bool toll() const {
    return mutable_edge_->toll();
  }

  bool unpaved() const {
    return mutable_edge_->unpaved();
  }

  bool tunnel() const {
    return mutable_edge_->tunnel();
  }

  bool bridge() const {
    return mutable_edge_->bridge();
  }

  bool roundabout() const {
    return mutable_edge_->roundabout();
  }

  bool internal_intersection() const {
    return mutable_edge_->internal_intersection();
  }

  bool drive_on_right() const {
    return mutable_edge_->drive_on_right();
  }

  ::valhalla::TripLeg_Surface surface() const {
    return mutable_edge_->surface();
  }

  bool has_sign() const {
    return mutable_edge_->has_sign();
  }

  const ::valhalla::TripLeg_Sign& sign() const {
    return mutable_edge_->sign();
  }

  bool has_travel_mode() const {
    return mutable_edge_->has_travel_mode();
  }

  ::valhalla::TripLeg_TravelMode travel_mode() const {
    return mutable_edge_->travel_mode();
  }

  bool has_transit_route_info() const {
    return mutable_edge_->has_transit_route_info();
  }

  const ::valhalla::TripLeg_TransitRouteInfo& transit_route_info() const {
    return mutable_edge_->transit_route_info();
  }

  uint64_t id() const {
    return mutable_edge_->id();
  }

  uint64_t way_id() const {
    return mutable_edge_->way_id();
  }

  float weighted_grade() const {
    return mutable_edge_->weighted_grade();
  }

  int32_t max_upward_grade() const {
    return mutable_edge_->max_upward_grade();
  }

  int32_t max_downward_grade() const {
    return mutable_edge_->max_downward_grade();
  }

  int32_t lane_count() const {
    return mutable_edge_->lane_count();
  }

  ::valhalla::TripLeg_CycleLane cycle_lane() const {
    return mutable_edge_->cycle_lane();
  }

  int32_t bicycle_network() const {
    return mutable_edge_->bicycle_network();
  }

  ::valhalla::TripLeg_Sidewalk sidewalk() const {
    return mutable_edge_->sidewalk();
  }

  int32_t density() const {
    return mutable_edge_->density();
  }

  int32_t speed_limit() const {
    return mutable_edge_->speed_limit();
  }

  float truck_speed() const {
    return mutable_edge_->truck_speed();
  }

  bool truck_route() const {
    return mutable_edge_->truck_route();
  }

  int turn_lanes_size() const {
    return mutable_edge_->turn_lanes_size();
  }

  const ::google::protobuf::RepeatedPtrField<::valhalla::TurnLane>& turn_lanes() const {
    return mutable_edge_->turn_lanes();
  }

<<<<<<< HEAD
=======
  ::google::protobuf::RepeatedPtrField<::valhalla::TurnLane>* mutable_turn_lanes() {
    return mutable_edge_->mutable_turn_lanes();
  }

>>>>>>> 8b0456ee
  bool IsUnnamed() const;

  // Use
  bool IsRoadUse() const;
  bool IsRampUse() const;
  bool IsTurnChannelUse() const;
  bool IsTrackUse() const;
  bool IsDrivewayUse() const;
  bool IsAlleyUse() const;
  bool IsParkingAisleUse() const;
  bool IsEmergencyAccessUse() const;
  bool IsDriveThruUse() const;
  bool IsCuldesacUse() const;
  bool IsCyclewayUse() const;
  bool IsMountainBikeUse() const;
  bool IsSidewalkUse() const;
  bool IsFootwayUse() const;
  bool IsStepsUse() const;
  bool IsPathUse() const;
  bool IsPedestrianUse() const;
  bool IsBridlewayUse() const;
  bool IsOtherUse() const;
  bool IsFerryUse() const;
  bool IsRailFerryUse() const;
  bool IsRailUse() const;
  bool IsBusUse() const;
  bool IsEgressConnectionUse() const;
  bool IsPlatformConnectionUse() const;
  bool IsTransitConnectionUse() const;

  bool IsTransitConnection() const;

  bool IsUnnamedWalkway() const;

  bool IsUnnamedCycleway() const;

  bool IsUnnamedMountainBikeTrail() const;

  bool IsHighway() const;

  bool IsOneway() const;

  bool IsForward(uint32_t prev2curr_turn_degree) const;

  bool IsWiderForward(uint32_t prev2curr_turn_degree) const;

  bool IsStraightest(uint32_t prev2curr_turn_degree, uint32_t straightest_xedge_turn_degree) const;

  std::vector<std::pair<std::string, bool>> GetNameList() const;

  float GetLength(const DirectionsOptions::Units& units);

  // Turn Lanes
  bool HasActiveTurnLane() const;
  bool HasNonDirectionalTurnLane() const;
  bool ActivateTurnLanes(uint16_t turn_lane_direction);

  std::string ToString() const;

#ifdef LOGGING_LEVEL_TRACE
  std::string ToParameterString() const;
#endif

protected:
  TripLeg_Edge* mutable_edge_;

#ifdef LOGGING_LEVEL_TRACE
  std::string StreetNamesToString(
      const ::google::protobuf::RepeatedPtrField<::valhalla::StreetName>& street_names) const;

  std::string StreetNamesToParameterString(
      const ::google::protobuf::RepeatedPtrField<::valhalla::StreetName>& street_names) const;

  std::string SignElementsToString(
      const ::google::protobuf::RepeatedPtrField<::valhalla::TripLeg_SignElement>& sign_elements)
      const;

  std::string SignElementsToParameterString(
      const ::google::protobuf::RepeatedPtrField<::valhalla::TripLeg_SignElement>& sign_elements)
      const;

  std::string TurnLanesToString(
      const ::google::protobuf::RepeatedPtrField<::valhalla::TurnLane>& turn_lanes) const;
#endif
};

class EnhancedTripLeg_IntersectingEdge {
public:
  EnhancedTripLeg_IntersectingEdge(TripLeg_IntersectingEdge* mutable_intersecting_edge);

  uint32_t begin_heading() const {
    return mutable_intersecting_edge_->begin_heading();
  }

  bool prev_name_consistency() const {
    return mutable_intersecting_edge_->prev_name_consistency();
  }

  bool curr_name_consistency() const {
    return mutable_intersecting_edge_->curr_name_consistency();
  }

  ::valhalla::TripLeg_Traversability driveability() const {
    return mutable_intersecting_edge_->driveability();
  }

  ::valhalla::TripLeg_Traversability cyclability() const {
    return mutable_intersecting_edge_->cyclability();
  }

  ::valhalla::TripLeg_Traversability walkability() const {
    return mutable_intersecting_edge_->walkability();
  }

  bool IsTraversable(const TripLeg_TravelMode travel_mode) const;

  bool IsTraversableOutbound(const TripLeg_TravelMode travel_mode) const;

  std::string ToString() const;

protected:
  TripLeg_IntersectingEdge* mutable_intersecting_edge_;
};

struct IntersectingEdgeCounts {

  IntersectingEdgeCounts() {
    clear();
  }

  IntersectingEdgeCounts(uint32_t r,
                         uint32_t rs,
                         uint32_t rdo,
                         uint32_t rsdo,
                         uint32_t l,
                         uint32_t ls,
                         uint32_t ldo,
                         uint32_t lsdo)
      : right(r), right_similar(rs), right_traversable_outbound(rdo),
        right_similar_traversable_outbound(rsdo), left(l), left_similar(ls),
        left_traversable_outbound(ldo), left_similar_traversable_outbound(lsdo) {
  }

  void clear() {
    right = 0;
    right_similar = 0;
    right_traversable_outbound = 0;
    right_similar_traversable_outbound = 0;
    left = 0;
    left_similar = 0;
    left_traversable_outbound = 0;
    left_similar_traversable_outbound = 0;
  }

  uint32_t right;
  uint32_t right_similar;
  uint32_t right_traversable_outbound;
  uint32_t right_similar_traversable_outbound;
  uint32_t left;
  uint32_t left_similar;
  uint32_t left_traversable_outbound;
  uint32_t left_similar_traversable_outbound;
};

class EnhancedTripLeg_Node {
public:
  EnhancedTripLeg_Node(TripLeg_Node* mutable_node);

  int intersecting_edge_size() const {
    return mutable_node_->intersecting_edge_size();
  }

  const ::valhalla::TransitPlatformInfo& transit_platform_info() const {
    return mutable_node_->transit_platform_info();
  }

  bool fork() const {
    return mutable_node_->fork();
  }

  const ::valhalla::TripLeg_IntersectingEdge& intersecting_edge(int index) const {
    return mutable_node_->intersecting_edge(index);
  }

  ::valhalla::TripLeg_IntersectingEdge* mutable_intersecting_edge(int index) {
    return mutable_node_->mutable_intersecting_edge(index);
  }

  const ::google::protobuf::RepeatedPtrField<::valhalla::TripLeg_IntersectingEdge>&
  intersecting_edge() const {
    return mutable_node_->intersecting_edge();
  }

  const ::valhalla::TripLeg_Edge& edge() const {
    return mutable_node_->edge();
  }

  ::valhalla::TripLeg_Node_Type type() const {
    return mutable_node_->type();
  }

  uint32_t elapsed_time() const {
    return mutable_node_->elapsed_time();
  }

  uint32_t admin_index() const {
    return mutable_node_->admin_index();
  }

  bool has_transit_platform_info() const {
    return mutable_node_->has_transit_platform_info();
  }

  const std::string& time_zone() const {
    return mutable_node_->time_zone();
  }

  bool HasIntersectingEdges() const;

  bool HasIntersectingEdgeNameConsistency() const;

  bool HasIntersectingEdgeCurrNameConsistency() const;

  std::unique_ptr<EnhancedTripLeg_IntersectingEdge> GetIntersectingEdge(size_t index);

  void CalculateRightLeftIntersectingEdgeCounts(uint32_t from_heading,
                                                const TripLeg_TravelMode travel_mode,
                                                IntersectingEdgeCounts& xedge_counts);

  bool HasFowardIntersectingEdge(uint32_t from_heading);

  bool HasForwardTraversableIntersectingEdge(uint32_t from_heading,
                                             const TripLeg_TravelMode travel_mode);

  bool HasTraversableOutboundIntersectingEdge(const TripLeg_TravelMode travel_mode);

  uint32_t GetStraightestIntersectingEdgeTurnDegree(uint32_t from_heading);

  uint32_t GetStraightestTraversableIntersectingEdgeTurnDegree(uint32_t from_heading,
                                                               const TripLeg_TravelMode travel_mode);

  bool IsStraightestTraversableIntersectingEdgeReversed(uint32_t from_heading,
                                                        const TripLeg_TravelMode travel_mode);

  // Type
  bool IsStreetIntersection() const;
  bool IsGate() const;
  bool IsBollard() const;
  bool IsTollBooth() const;
  bool IsTransitEgress() const;
  bool IsTransitStation() const;
  bool IsTransitPlatform() const;
  bool IsBikeShare() const;
  bool IsParking() const;
  bool IsMotorwayJunction() const;
  bool IsBorderControl() const;

  std::string ToString() const;

protected:
  TripLeg_Node* mutable_node_;
};

class EnhancedTripLeg_Admin {
public:
  EnhancedTripLeg_Admin(TripLeg_Admin* mutable_admin);

  const std::string& country_code() const {
    return mutable_admin_->country_code();
  }

  const std::string& country_text() const {
    return mutable_admin_->country_text();
  }

  const std::string& state_code() const {
    return mutable_admin_->state_code();
  }

  const std::string& state_text() const {
    return mutable_admin_->state_text();
  }

  std::string ToString() const;

protected:
  TripLeg_Admin* mutable_admin_;
};

const std::unordered_map<uint8_t, std::string> TripLeg_TravelMode_Strings{
    {static_cast<uint8_t>(TripLeg_TravelMode_kDrive), "drive"},
    {static_cast<uint8_t>(TripLeg_TravelMode_kPedestrian), "pedestrian"},
    {static_cast<uint8_t>(TripLeg_TravelMode_kBicycle), "bicycle"},
    {static_cast<uint8_t>(TripLeg_TravelMode_kTransit), "transit"},
};
inline std::string to_string(TripLeg_TravelMode travel_mode) {
  auto i = TripLeg_TravelMode_Strings.find(static_cast<uint8_t>(travel_mode));
  if (i == TripLeg_TravelMode_Strings.cend()) {
    return "null";
  }
  return i->second;
}

const std::unordered_map<uint8_t, std::string> TripLeg_VehicleType_Strings{
    {static_cast<uint8_t>(TripLeg_VehicleType_kCar), "car"},
    {static_cast<uint8_t>(TripLeg_VehicleType_kMotorcycle), "motorcycle"},
    {static_cast<uint8_t>(TripLeg_VehicleType_kAutoBus), "bus"},
    {static_cast<uint8_t>(TripLeg_VehicleType_kTractorTrailer), "tractor_trailer"},
};
inline std::string to_string(TripLeg_VehicleType vehicle_type) {
  auto i = TripLeg_VehicleType_Strings.find(static_cast<uint8_t>(vehicle_type));
  if (i == TripLeg_VehicleType_Strings.cend()) {
    return "null";
  }
  return i->second;
}

const std::unordered_map<uint8_t, std::string> TripLeg_PedestrianType_Strings{
    {static_cast<uint8_t>(TripLeg_PedestrianType_kFoot), "foot"},
    {static_cast<uint8_t>(TripLeg_PedestrianType_kWheelchair), "wheelchair"},
    {static_cast<uint8_t>(TripLeg_PedestrianType_kSegway), "segway"},
};
inline std::string to_string(TripLeg_PedestrianType pedestrian_type) {
  auto i = TripLeg_PedestrianType_Strings.find(static_cast<uint8_t>(pedestrian_type));
  if (i == TripLeg_PedestrianType_Strings.cend()) {
    return "null";
  }
  return i->second;
}

const std::unordered_map<uint8_t, std::string> TripLeg_BicycleType_Strings{
    {static_cast<uint8_t>(TripLeg_BicycleType_kRoad), "road"},
    {static_cast<uint8_t>(TripLeg_BicycleType_kCross), "cross"},
    {static_cast<uint8_t>(TripLeg_BicycleType_kHybrid), "hybrid"},
    {static_cast<uint8_t>(TripLeg_BicycleType_kMountain), "mountain"},
};
inline std::string to_string(TripLeg_BicycleType bicycle_type) {
  auto i = TripLeg_BicycleType_Strings.find(static_cast<uint8_t>(bicycle_type));
  if (i == TripLeg_BicycleType_Strings.cend()) {
    return "null";
  }
  return i->second;
}

const std::unordered_map<uint8_t, std::string> TripLeg_Sidewalk_Strings = {
    {static_cast<uint8_t>(TripLeg_Sidewalk_kNoSidewalk), "none"},
    {static_cast<uint8_t>(TripLeg_Sidewalk_kLeft), "left"},
    {static_cast<uint8_t>(TripLeg_Sidewalk_kRight), "right"},
    {static_cast<uint8_t>(TripLeg_Sidewalk_kBothSides), "both"},
};
inline std::string to_string(TripLeg_Sidewalk s) {
  auto i = TripLeg_Sidewalk_Strings.find(static_cast<uint8_t>(s));
  if (i == TripLeg_Sidewalk_Strings.cend()) {
    return "null";
  }
  return i->second;
}

const std::unordered_map<uint8_t, std::string> TripLeg_Traversability_Strings = {
    {static_cast<uint8_t>(TripLeg_Traversability_kNone), "none"},
    {static_cast<uint8_t>(TripLeg_Traversability_kForward), "forward"},
    {static_cast<uint8_t>(TripLeg_Traversability_kBackward), "backward"},
    {static_cast<uint8_t>(TripLeg_Traversability_kBoth), "both"},
};
inline std::string to_string(TripLeg_Traversability t) {
  auto i = TripLeg_Traversability_Strings.find(static_cast<uint8_t>(t));
  if (i == TripLeg_Traversability_Strings.cend()) {
    return "null";
  }
  return i->second;
}

} // namespace odin
} // namespace valhalla

#endif // VALHALLA_ODIN_ENHANCEDTRIPPATH_H_<|MERGE_RESOLUTION|>--- conflicted
+++ resolved
@@ -324,13 +324,10 @@
     return mutable_edge_->turn_lanes();
   }
 
-<<<<<<< HEAD
-=======
   ::google::protobuf::RepeatedPtrField<::valhalla::TurnLane>* mutable_turn_lanes() {
     return mutable_edge_->mutable_turn_lanes();
   }
 
->>>>>>> 8b0456ee
   bool IsUnnamed() const;
 
   // Use
