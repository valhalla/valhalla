#ifndef VALHALLA_ODIN_ENHANCEDTRIPPATH_H_
#define VALHALLA_ODIN_ENHANCEDTRIPPATH_H_

#include <cstdint>
#include <memory>
#include <string>
#include <unordered_map>
#include <utility>
#include <vector>

#include <valhalla/proto/directions_options.pb.h>
#include <valhalla/proto/trip.pb.h>

namespace valhalla {
namespace odin {

class EnhancedTripLeg;
class EnhancedTripLeg_Edge;
class EnhancedTripLeg_Node;
class EnhancedTripLeg_Admin;

class EnhancedTripLeg {
public:
  EnhancedTripLeg(TripLeg& trip_path);

  const std::string& shape() const {
    return trip_path_.shape();
  }

  int node_size() const {
    return trip_path_.node_size();
  }

  const ::valhalla::TripLeg_Node& node(int index) const {
    return trip_path_.node(index);
  }

  ::valhalla::TripLeg_Node* mutable_node(int index) {
    return trip_path_.mutable_node(index);
  }

  const ::google::protobuf::RepeatedPtrField<::valhalla::TripLeg_Node>& node() const {
    return trip_path_.node();
  }

  int location_size() const {
    return trip_path_.location_size();
  }

  const ::valhalla::Location& location(int index) const {
    return trip_path_.location(index);
  }

  int admin_size() const {
    return trip_path_.admin_size();
  }

  ::valhalla::TripLeg_Admin* mutable_admin(int index) {
    return trip_path_.mutable_admin(index);
  }

  uint64_t osm_changeset() const {
    return trip_path_.osm_changeset();
  }

  uint64_t trip_id() const {
    return trip_path_.trip_id();
  }

  uint32_t leg_id() const {
    return trip_path_.leg_id();
  }

  uint32_t leg_count() const {
    return trip_path_.leg_count();
  }

  const ::google::protobuf::RepeatedPtrField<::valhalla::Location>& location() const {
    return trip_path_.location();
  }

  const ::valhalla::BoundingBox& bbox() const {
    return trip_path_.bbox();
  }

  std::unique_ptr<EnhancedTripLeg_Node> GetEnhancedNode(const int node_index);

  std::unique_ptr<EnhancedTripLeg_Edge> GetPrevEdge(const int node_index, int delta = 1);

  std::unique_ptr<EnhancedTripLeg_Edge> GetCurrEdge(const int node_index);

  std::unique_ptr<EnhancedTripLeg_Edge> GetNextEdge(const int node_index, int delta = 1);

  bool IsValidNodeIndex(int node_index) const;

  bool IsFirstNodeIndex(int node_index) const;

  bool IsLastNodeIndex(int node_index) const;

  int GetLastNodeIndex() const;

  std::unique_ptr<EnhancedTripLeg_Admin> GetAdmin(size_t index);

  std::string GetCountryCode(int node_index);

  std::string GetStateCode(int node_index);

  const ::valhalla::Location& GetOrigin() const;

  const ::valhalla::Location& GetDestination() const;

  float GetLength(const DirectionsOptions::Units& units);

protected:
  TripLeg& trip_path_;
};

class EnhancedTripLeg_Edge {
public:
  EnhancedTripLeg_Edge(TripLeg_Edge* mutable_edge);

  int name_size() const {
    return mutable_edge_->name_size();
  }

  const ::valhalla::StreetName& name(int index) const {
    return mutable_edge_->name(index);
  }

  const ::google::protobuf::RepeatedPtrField<::valhalla::StreetName>& name() const {
    return mutable_edge_->name();
  }

  float length() const {
    return mutable_edge_->length();
  }

  float speed() const {
    return mutable_edge_->speed();
  }

  ::valhalla::TripLeg_RoadClass road_class() const {
    return mutable_edge_->road_class();
  }

  uint32_t begin_heading() const {
    return mutable_edge_->begin_heading();
  }

  void set_begin_heading(uint32_t value) {
    return mutable_edge_->set_begin_heading(value);
  }

  uint32_t end_heading() const {
    return mutable_edge_->end_heading();
  }

  void set_end_heading(uint32_t value) {
    return mutable_edge_->set_end_heading(value);
  }

  uint32_t begin_shape_index() const {
    return mutable_edge_->begin_shape_index();
  }

  uint32_t end_shape_index() const {
    return mutable_edge_->end_shape_index();
  }

  ::valhalla::TripLeg_Traversability traversability() const {
    return mutable_edge_->traversability();
  }

  ::valhalla::TripLeg_Use use() const {
    return mutable_edge_->use();
  }

  bool has_vehicle_type() const {
    return mutable_edge_->has_vehicle_type();
  }

  ::valhalla::TripLeg_VehicleType vehicle_type() const {
    return mutable_edge_->vehicle_type();
  }

  bool has_pedestrian_type() const {
    return mutable_edge_->has_pedestrian_type();
  }

  ::valhalla::TripLeg_PedestrianType pedestrian_type() const {
    return mutable_edge_->pedestrian_type();
  }

  bool has_bicycle_type() const {
    return mutable_edge_->has_bicycle_type();
  }

  ::valhalla::TripLeg_BicycleType bicycle_type() const {
    return mutable_edge_->bicycle_type();
  }

  bool has_transit_type() const {
    return mutable_edge_->has_transit_type();
  }

  ::valhalla::TripLeg_TransitType transit_type() const {
    return mutable_edge_->transit_type();
    return mutable_edge_->transit_type();
  }

  bool toll() const {
    return mutable_edge_->toll();
  }

  bool unpaved() const {
    return mutable_edge_->unpaved();
  }

  bool tunnel() const {
    return mutable_edge_->tunnel();
  }

  bool bridge() const {
    return mutable_edge_->bridge();
  }

  bool roundabout() const {
    return mutable_edge_->roundabout();
  }

  bool internal_intersection() const {
    return mutable_edge_->internal_intersection();
  }

  bool drive_on_right() const {
    return mutable_edge_->drive_on_right();
  }

  ::valhalla::TripLeg_Surface surface() const {
    return mutable_edge_->surface();
  }

  bool has_sign() const {
    return mutable_edge_->has_sign();
  }

  const ::valhalla::TripLeg_Sign& sign() const {
    return mutable_edge_->sign();
  }

  bool has_travel_mode() const {
    return mutable_edge_->has_travel_mode();
  }

  ::valhalla::TripLeg_TravelMode travel_mode() const {
    return mutable_edge_->travel_mode();
  }

  bool has_transit_route_info() const {
    return mutable_edge_->has_transit_route_info();
  }

  const ::valhalla::TripLeg_TransitRouteInfo& transit_route_info() const {
    return mutable_edge_->transit_route_info();
  }

  uint64_t id() const {
    return mutable_edge_->id();
  }

  uint64_t way_id() const {
    return mutable_edge_->way_id();
  }

  float weighted_grade() const {
    return mutable_edge_->weighted_grade();
  }

  int32_t max_upward_grade() const {
    return mutable_edge_->max_upward_grade();
  }

  int32_t max_downward_grade() const {
    return mutable_edge_->max_downward_grade();
  }

  int32_t lane_count() const {
    return mutable_edge_->lane_count();
  }

  ::valhalla::TripLeg_CycleLane cycle_lane() const {
    return mutable_edge_->cycle_lane();
  }

  int32_t bicycle_network() const {
    return mutable_edge_->bicycle_network();
  }

  ::valhalla::TripLeg_Sidewalk sidewalk() const {
    return mutable_edge_->sidewalk();
  }

  int32_t density() const {
    return mutable_edge_->density();
  }

  int32_t speed_limit() const {
    return mutable_edge_->speed_limit();
  }

  float truck_speed() const {
    return mutable_edge_->truck_speed();
  }

  bool truck_route() const {
    return mutable_edge_->truck_route();
  }

  int turn_lanes_size() const {
    return mutable_edge_->turn_lanes_size();
  }

  const ::google::protobuf::RepeatedPtrField<::valhalla::odin::TurnLane>& turn_lanes() const {
    return mutable_edge_->turn_lanes();
  }

  bool IsUnnamed() const;

  // Use
  bool IsRoadUse() const;
  bool IsRampUse() const;
  bool IsTurnChannelUse() const;
  bool IsTrackUse() const;
  bool IsDrivewayUse() const;
  bool IsAlleyUse() const;
  bool IsParkingAisleUse() const;
  bool IsEmergencyAccessUse() const;
  bool IsDriveThruUse() const;
  bool IsCuldesacUse() const;
  bool IsCyclewayUse() const;
  bool IsMountainBikeUse() const;
  bool IsSidewalkUse() const;
  bool IsFootwayUse() const;
  bool IsStepsUse() const;
  bool IsPathUse() const;
  bool IsPedestrianUse() const;
  bool IsBridlewayUse() const;
  bool IsOtherUse() const;
  bool IsFerryUse() const;
  bool IsRailFerryUse() const;
  bool IsRailUse() const;
  bool IsBusUse() const;
  bool IsEgressConnectionUse() const;
  bool IsPlatformConnectionUse() const;
  bool IsTransitConnectionUse() const;

  bool IsTransitConnection() const;

  bool IsUnnamedWalkway() const;

  bool IsUnnamedCycleway() const;

  bool IsUnnamedMountainBikeTrail() const;

  bool IsHighway() const;

  bool IsOneway() const;

  bool IsForward(uint32_t prev2curr_turn_degree) const;

  bool IsWiderForward(uint32_t prev2curr_turn_degree) const;

  bool IsStraightest(uint32_t prev2curr_turn_degree, uint32_t straightest_xedge_turn_degree) const;

  std::vector<std::pair<std::string, bool>> GetNameList() const;

  float GetLength(const DirectionsOptions::Units& units);

  std::string ToString() const;

#ifdef LOGGING_LEVEL_TRACE
  std::string ToParameterString() const;
#endif

protected:
  TripLeg_Edge* mutable_edge_;

#ifdef LOGGING_LEVEL_TRACE
  std::string StreetNamesToString(
      const ::google::protobuf::RepeatedPtrField<::valhalla::StreetName>& street_names) const;

  std::string StreetNamesToParameterString(
      const ::google::protobuf::RepeatedPtrField<::valhalla::StreetName>& street_names) const;

  std::string SignElementsToString(
      const ::google::protobuf::RepeatedPtrField<::valhalla::TripLeg_SignElement>& sign_elements)
      const;

  std::string SignElementsToParameterString(
<<<<<<< HEAD
      const ::google::protobuf::RepeatedPtrField<::valhalla::odin::TripLeg_SignElement>&
          sign_elements) const;

  std::string TurnLanesToString(
      const ::google::protobuf::RepeatedPtrField<::valhalla::odin::TurnLane>& turn_lanes) const;

=======
      const ::google::protobuf::RepeatedPtrField<::valhalla::TripLeg_SignElement>& sign_elements)
      const;
>>>>>>> 64b773f3
#endif
};

class EnhancedTripLeg_IntersectingEdge {
public:
  EnhancedTripLeg_IntersectingEdge(TripLeg_IntersectingEdge* mutable_intersecting_edge);

  uint32_t begin_heading() const {
    return mutable_intersecting_edge_->begin_heading();
  }

  bool prev_name_consistency() const {
    return mutable_intersecting_edge_->prev_name_consistency();
  }

  bool curr_name_consistency() const {
    return mutable_intersecting_edge_->curr_name_consistency();
  }

  ::valhalla::TripLeg_Traversability driveability() const {
    return mutable_intersecting_edge_->driveability();
  }

  ::valhalla::TripLeg_Traversability cyclability() const {
    return mutable_intersecting_edge_->cyclability();
  }

  ::valhalla::TripLeg_Traversability walkability() const {
    return mutable_intersecting_edge_->walkability();
  }

  bool IsTraversable(const TripLeg_TravelMode travel_mode) const;

  bool IsTraversableOutbound(const TripLeg_TravelMode travel_mode) const;

  std::string ToString() const;

protected:
  TripLeg_IntersectingEdge* mutable_intersecting_edge_;
};

struct IntersectingEdgeCounts {

  IntersectingEdgeCounts() {
    clear();
  }

  IntersectingEdgeCounts(uint32_t r,
                         uint32_t rs,
                         uint32_t rdo,
                         uint32_t rsdo,
                         uint32_t l,
                         uint32_t ls,
                         uint32_t ldo,
                         uint32_t lsdo)
      : right(r), right_similar(rs), right_traversable_outbound(rdo),
        right_similar_traversable_outbound(rsdo), left(l), left_similar(ls),
        left_traversable_outbound(ldo), left_similar_traversable_outbound(lsdo) {
  }

  void clear() {
    right = 0;
    right_similar = 0;
    right_traversable_outbound = 0;
    right_similar_traversable_outbound = 0;
    left = 0;
    left_similar = 0;
    left_traversable_outbound = 0;
    left_similar_traversable_outbound = 0;
  }

  uint32_t right;
  uint32_t right_similar;
  uint32_t right_traversable_outbound;
  uint32_t right_similar_traversable_outbound;
  uint32_t left;
  uint32_t left_similar;
  uint32_t left_traversable_outbound;
  uint32_t left_similar_traversable_outbound;
};

class EnhancedTripLeg_Node {
public:
  EnhancedTripLeg_Node(TripLeg_Node* mutable_node);

  int intersecting_edge_size() const {
    return mutable_node_->intersecting_edge_size();
  }

  const ::valhalla::TransitPlatformInfo& transit_platform_info() const {
    return mutable_node_->transit_platform_info();
  }

  bool fork() const {
    return mutable_node_->fork();
  }

  const ::valhalla::TripLeg_IntersectingEdge& intersecting_edge(int index) const {
    return mutable_node_->intersecting_edge(index);
  }

  ::valhalla::TripLeg_IntersectingEdge* mutable_intersecting_edge(int index) {
    return mutable_node_->mutable_intersecting_edge(index);
  }

  const ::google::protobuf::RepeatedPtrField<::valhalla::TripLeg_IntersectingEdge>&
  intersecting_edge() const {
    return mutable_node_->intersecting_edge();
  }

  const ::valhalla::TripLeg_Edge& edge() const {
    return mutable_node_->edge();
  }

  ::valhalla::TripLeg_Node_Type type() const {
    return mutable_node_->type();
  }

  uint32_t elapsed_time() const {
    return mutable_node_->elapsed_time();
  }

  uint32_t admin_index() const {
    return mutable_node_->admin_index();
  }

  bool has_transit_platform_info() const {
    return mutable_node_->has_transit_platform_info();
  }

  const std::string& time_zone() const {
    return mutable_node_->time_zone();
  }

  bool HasIntersectingEdges() const;

  bool HasIntersectingEdgeNameConsistency() const;

  bool HasIntersectingEdgeCurrNameConsistency() const;

  std::unique_ptr<EnhancedTripLeg_IntersectingEdge> GetIntersectingEdge(size_t index);

  void CalculateRightLeftIntersectingEdgeCounts(uint32_t from_heading,
                                                const TripLeg_TravelMode travel_mode,
                                                IntersectingEdgeCounts& xedge_counts);

  bool HasFowardIntersectingEdge(uint32_t from_heading);

  bool HasForwardTraversableIntersectingEdge(uint32_t from_heading,
                                             const TripLeg_TravelMode travel_mode);

  bool HasTraversableOutboundIntersectingEdge(const TripLeg_TravelMode travel_mode);

  uint32_t GetStraightestIntersectingEdgeTurnDegree(uint32_t from_heading);

  uint32_t GetStraightestTraversableIntersectingEdgeTurnDegree(uint32_t from_heading,
                                                               const TripLeg_TravelMode travel_mode);

  bool IsStraightestTraversableIntersectingEdgeReversed(uint32_t from_heading,
                                                        const TripLeg_TravelMode travel_mode);

  // Type
  bool IsStreetIntersection() const;
  bool IsGate() const;
  bool IsBollard() const;
  bool IsTollBooth() const;
  bool IsTransitEgress() const;
  bool IsTransitStation() const;
  bool IsTransitPlatform() const;
  bool IsBikeShare() const;
  bool IsParking() const;
  bool IsMotorwayJunction() const;
  bool IsBorderControl() const;

  std::string ToString() const;

protected:
  TripLeg_Node* mutable_node_;
};

class EnhancedTripLeg_Admin {
public:
  EnhancedTripLeg_Admin(TripLeg_Admin* mutable_admin);

  const std::string& country_code() const {
    return mutable_admin_->country_code();
  }

  const std::string& country_text() const {
    return mutable_admin_->country_text();
  }

  const std::string& state_code() const {
    return mutable_admin_->state_code();
  }

  const std::string& state_text() const {
    return mutable_admin_->state_text();
  }

  std::string ToString() const;

protected:
  TripLeg_Admin* mutable_admin_;
};

const std::unordered_map<uint8_t, std::string> TripLeg_TravelMode_Strings{
    {static_cast<uint8_t>(TripLeg_TravelMode_kDrive), "drive"},
    {static_cast<uint8_t>(TripLeg_TravelMode_kPedestrian), "pedestrian"},
    {static_cast<uint8_t>(TripLeg_TravelMode_kBicycle), "bicycle"},
    {static_cast<uint8_t>(TripLeg_TravelMode_kTransit), "transit"},
};
inline std::string to_string(TripLeg_TravelMode travel_mode) {
  auto i = TripLeg_TravelMode_Strings.find(static_cast<uint8_t>(travel_mode));
  if (i == TripLeg_TravelMode_Strings.cend()) {
    return "null";
  }
  return i->second;
}

const std::unordered_map<uint8_t, std::string> TripLeg_VehicleType_Strings{
    {static_cast<uint8_t>(TripLeg_VehicleType_kCar), "car"},
    {static_cast<uint8_t>(TripLeg_VehicleType_kMotorcycle), "motorcycle"},
    {static_cast<uint8_t>(TripLeg_VehicleType_kAutoBus), "bus"},
    {static_cast<uint8_t>(TripLeg_VehicleType_kTractorTrailer), "tractor_trailer"},
};
inline std::string to_string(TripLeg_VehicleType vehicle_type) {
  auto i = TripLeg_VehicleType_Strings.find(static_cast<uint8_t>(vehicle_type));
  if (i == TripLeg_VehicleType_Strings.cend()) {
    return "null";
  }
  return i->second;
}

const std::unordered_map<uint8_t, std::string> TripLeg_PedestrianType_Strings{
    {static_cast<uint8_t>(TripLeg_PedestrianType_kFoot), "foot"},
    {static_cast<uint8_t>(TripLeg_PedestrianType_kWheelchair), "wheelchair"},
    {static_cast<uint8_t>(TripLeg_PedestrianType_kSegway), "segway"},
};
inline std::string to_string(TripLeg_PedestrianType pedestrian_type) {
  auto i = TripLeg_PedestrianType_Strings.find(static_cast<uint8_t>(pedestrian_type));
  if (i == TripLeg_PedestrianType_Strings.cend()) {
    return "null";
  }
  return i->second;
}

const std::unordered_map<uint8_t, std::string> TripLeg_BicycleType_Strings{
    {static_cast<uint8_t>(TripLeg_BicycleType_kRoad), "road"},
    {static_cast<uint8_t>(TripLeg_BicycleType_kCross), "cross"},
    {static_cast<uint8_t>(TripLeg_BicycleType_kHybrid), "hybrid"},
    {static_cast<uint8_t>(TripLeg_BicycleType_kMountain), "mountain"},
};
inline std::string to_string(TripLeg_BicycleType bicycle_type) {
  auto i = TripLeg_BicycleType_Strings.find(static_cast<uint8_t>(bicycle_type));
  if (i == TripLeg_BicycleType_Strings.cend()) {
    return "null";
  }
  return i->second;
}

const std::unordered_map<uint8_t, std::string> TripLeg_Sidewalk_Strings = {
    {static_cast<uint8_t>(TripLeg_Sidewalk_kNoSidewalk), "none"},
    {static_cast<uint8_t>(TripLeg_Sidewalk_kLeft), "left"},
    {static_cast<uint8_t>(TripLeg_Sidewalk_kRight), "right"},
    {static_cast<uint8_t>(TripLeg_Sidewalk_kBothSides), "both"},
};
inline std::string to_string(TripLeg_Sidewalk s) {
  auto i = TripLeg_Sidewalk_Strings.find(static_cast<uint8_t>(s));
  if (i == TripLeg_Sidewalk_Strings.cend()) {
    return "null";
  }
  return i->second;
}

const std::unordered_map<uint8_t, std::string> TripLeg_Traversability_Strings = {
    {static_cast<uint8_t>(TripLeg_Traversability_kNone), "none"},
    {static_cast<uint8_t>(TripLeg_Traversability_kForward), "forward"},
    {static_cast<uint8_t>(TripLeg_Traversability_kBackward), "backward"},
    {static_cast<uint8_t>(TripLeg_Traversability_kBoth), "both"},
};
inline std::string to_string(TripLeg_Traversability t) {
  auto i = TripLeg_Traversability_Strings.find(static_cast<uint8_t>(t));
  if (i == TripLeg_Traversability_Strings.cend()) {
    return "null";
  }
  return i->second;
}

} // namespace odin
} // namespace valhalla

#endif // VALHALLA_ODIN_ENHANCEDTRIPPATH_H_<|MERGE_RESOLUTION|>--- conflicted
+++ resolved
@@ -320,7 +320,7 @@
     return mutable_edge_->turn_lanes_size();
   }
 
-  const ::google::protobuf::RepeatedPtrField<::valhalla::odin::TurnLane>& turn_lanes() const {
+  const ::google::protobuf::RepeatedPtrField<::valhalla::TurnLane>& turn_lanes() const {
     return mutable_edge_->turn_lanes();
   }
 
@@ -397,17 +397,11 @@
       const;
 
   std::string SignElementsToParameterString(
-<<<<<<< HEAD
-      const ::google::protobuf::RepeatedPtrField<::valhalla::odin::TripLeg_SignElement>&
-          sign_elements) const;
-
-  std::string TurnLanesToString(
-      const ::google::protobuf::RepeatedPtrField<::valhalla::odin::TurnLane>& turn_lanes) const;
-
-=======
       const ::google::protobuf::RepeatedPtrField<::valhalla::TripLeg_SignElement>& sign_elements)
       const;
->>>>>>> 64b773f3
+
+  std::string TurnLanesToString(
+      const ::google::protobuf::RepeatedPtrField<::valhalla::TurnLane>& turn_lanes) const;
 #endif
 };
 
