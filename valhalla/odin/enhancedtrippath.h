#ifndef VALHALLA_ODIN_ENHANCEDTRIPPATH_H_
#define VALHALLA_ODIN_ENHANCEDTRIPPATH_H_

#include <cstdint>
#include <limits>
#include <memory>
#include <optional>
#include <string>
#include <unordered_map>
#include <utility>
#include <vector>

#include <valhalla/baldr/turn.h>
#include <valhalla/proto/directions.pb.h>
#include <valhalla/proto/options.pb.h>
#include <valhalla/proto/sign.pb.h>
#include <valhalla/proto/trip.pb.h>

namespace valhalla {
namespace odin {

class EnhancedTripLeg;
class EnhancedTripLeg_Edge;
class EnhancedTripLeg_Node;
class EnhancedTripLeg_Admin;

class EnhancedTripLeg {
public:
  EnhancedTripLeg(TripLeg& trip_path);

  const std::string& shape() const {
    return trip_path_.shape();
  }

  int node_size() const {
    return trip_path_.node_size();
  }

  const ::valhalla::TripLeg_Node& node(int index) const {
    return trip_path_.node(index);
  }

  ::valhalla::TripLeg_Node* mutable_node(int index) const {
    return trip_path_.mutable_node(index);
  }

  const ::google::protobuf::RepeatedPtrField<::valhalla::TripLeg_Node>& node() const {
    return trip_path_.node();
  }

  int location_size() const {
    return trip_path_.location_size();
  }

  const ::valhalla::Location& location(int index) const {
    return trip_path_.location(index);
  }

  int admin_size() const {
    return trip_path_.admin_size();
  }

  ::valhalla::TripLeg_Admin* mutable_admin(int index) {
    return trip_path_.mutable_admin(index);
  }

  uint64_t osm_changeset() const {
    return trip_path_.osm_changeset();
  }

  uint64_t trip_id() const {
    return trip_path_.trip_id();
  }

  uint32_t leg_id() const {
    return trip_path_.leg_id();
  }

  uint32_t leg_count() const {
    return trip_path_.leg_count();
  }

  const ::google::protobuf::RepeatedPtrField<::valhalla::LevelChange>& level_changes() const {
    return trip_path_.level_changes();
  }

  const ::google::protobuf::RepeatedPtrField<::valhalla::Location>& location() const {
    return trip_path_.location();
  }

  const ::valhalla::BoundingBox& bbox() const {
    return trip_path_.bbox();
  }

  const ::valhalla::Summary& summary() const {
    return trip_path_.summary();
  }

  std::unique_ptr<EnhancedTripLeg_Node> GetEnhancedNode(const int node_index);

  std::unique_ptr<EnhancedTripLeg_Edge> GetPrevEdge(const int node_index, int delta = 1);

  std::unique_ptr<EnhancedTripLeg_Edge> GetCurrEdge(const int node_index) const;

  std::unique_ptr<EnhancedTripLeg_Edge> GetNextEdge(const int node_index, int delta = 1) const;

  bool IsValidNodeIndex(int node_index) const;

  bool IsFirstNodeIndex(int node_index) const;

  bool IsLastNodeIndex(int node_index) const;

  int GetLastNodeIndex() const;

  std::unique_ptr<EnhancedTripLeg_Admin> GetAdmin(size_t index);

  std::string GetCountryCode(int node_index);

  std::string GetStateCode(int node_index);

  const ::valhalla::Location& GetOrigin() const;

  const ::valhalla::Location& GetDestination() const;

  float GetLength(const Options::Units& units);

protected:
  TripLeg& trip_path_;
};

class EnhancedTripLeg_Edge {
public:
  EnhancedTripLeg_Edge(TripLeg_Edge* mutable_edge);

  int name_size() const {
    return mutable_edge_->name_size();
  }

  const ::valhalla::StreetName& name(int index) const {
    return mutable_edge_->name(index);
  }

  const ::google::protobuf::RepeatedPtrField<::valhalla::StreetName>& name() const {
    return mutable_edge_->name();
  }

  const ::google::protobuf::RepeatedPtrField<::valhalla::TaggedValue>& tagged_value() const {
    return mutable_edge_->tagged_value();
  }

  const ::google::protobuf::RepeatedPtrField<::valhalla::RouteLandmark>& landmarks() const {
    return mutable_edge_->landmarks();
  }

  float length_km() const {
    return mutable_edge_->length_km();
  }

  float speed() const {
    return mutable_edge_->speed();
  }

  ::valhalla::RoadClass road_class() const {
    return mutable_edge_->road_class();
  }

  uint32_t begin_heading() const {
    return mutable_edge_->begin_heading();
  }

  void set_begin_heading(uint32_t value) {
    return mutable_edge_->set_begin_heading(value);
  }

  uint32_t end_heading() const {
    return mutable_edge_->end_heading();
  }

  void set_end_heading(uint32_t value) {
    return mutable_edge_->set_end_heading(value);
  }

  uint32_t begin_shape_index() const {
    return mutable_edge_->begin_shape_index();
  }

  uint32_t end_shape_index() const {
    return mutable_edge_->end_shape_index();
  }

  ::valhalla::TripLeg_Traversability traversability() const {
    return mutable_edge_->traversability();
  }

  ::valhalla::TripLeg_Use use() const {
    return mutable_edge_->use();
  }

  bool has_vehicle_type() const {
    return mutable_edge_->travel_mode() == kDrive;
  }

  ::valhalla::VehicleType vehicle_type() const {
    return mutable_edge_->vehicle_type();
  }

  bool has_pedestrian_type() const {
    return mutable_edge_->travel_mode() == kPedestrian;
  }

  ::valhalla::PedestrianType pedestrian_type() const {
    return mutable_edge_->pedestrian_type();
  }

  bool has_bicycle_type() const {
    return mutable_edge_->travel_mode() == kBicycle;
  }

  ::valhalla::BicycleType bicycle_type() const {
    return mutable_edge_->bicycle_type();
  }

  bool has_transit_type() const {
    return mutable_edge_->travel_mode() == kTransit;
  }

  ::valhalla::TransitType transit_type() const {
    return mutable_edge_->transit_type();
  }

  bool toll() const {
    return mutable_edge_->toll();
  }

  bool has_time_restrictions() const {
    return mutable_edge_->has_time_restrictions();
  }

  bool unpaved() const {
    return mutable_edge_->unpaved();
  }

  bool tunnel() const {
    return mutable_edge_->tunnel();
  }

  bool bridge() const {
    return mutable_edge_->bridge();
  }

  bool roundabout() const {
    return mutable_edge_->roundabout();
  }

  bool internal_intersection() const {
    return mutable_edge_->internal_intersection();
  }

  bool drive_on_right() const {
    return !mutable_edge_->drive_on_left();
  }

  ::valhalla::TripLeg_Surface surface() const {
    return mutable_edge_->surface();
  }

  bool has_sign() const {
    return mutable_edge_->has_sign();
  }

  const ::valhalla::TripSign& sign() const {
    return mutable_edge_->sign();
  }

  ::valhalla::TravelMode travel_mode() const {
    return mutable_edge_->travel_mode();
  }

  bool has_transit_route_info() const {
    return mutable_edge_->has_transit_route_info();
  }

  const ::valhalla::TransitRouteInfo& transit_route_info() const {
    return mutable_edge_->transit_route_info();
  }

  uint64_t id() const {
    return mutable_edge_->id();
  }

  uint64_t way_id() const {
    return mutable_edge_->way_id();
  }

  float weighted_grade() const {
    return mutable_edge_->weighted_grade();
  }

  int32_t max_upward_grade() const {
    return mutable_edge_->max_upward_grade();
  }

  int32_t max_downward_grade() const {
    return mutable_edge_->max_downward_grade();
  }

  uint32_t lane_count() const {
    return mutable_edge_->lane_count();
  }

  ::valhalla::TripLeg_CycleLane cycle_lane() const {
    return mutable_edge_->cycle_lane();
  }

  uint32_t bicycle_network() const {
    return mutable_edge_->bicycle_network();
  }

  ::valhalla::TripLeg_Sidewalk sidewalk() const {
    return mutable_edge_->sidewalk();
  }

  uint32_t density() const {
    return mutable_edge_->density();
  }

  uint32_t speed_limit() const {
    return mutable_edge_->speed_limit();
  }

  float default_speed() const {
    return mutable_edge_->default_speed();
  }

  float truck_speed() const {
    return mutable_edge_->truck_speed();
  }

  bool truck_route() const {
    return mutable_edge_->truck_route();
  }

  int turn_lanes_size() const {
    return mutable_edge_->turn_lanes_size();
  }

  const ::google::protobuf::RepeatedPtrField<::valhalla::TurnLane>& turn_lanes() const {
    return mutable_edge_->turn_lanes();
  }

  ::google::protobuf::RepeatedPtrField<::valhalla::TurnLane>* mutable_turn_lanes() {
    return mutable_edge_->mutable_turn_lanes();
  }

  bool has_restriction() const {
    return mutable_edge_->has_restriction();
  }

  bool destination_only() const {
    return mutable_edge_->destination_only();
  }

  bool is_urban() const {
    return mutable_edge_->is_urban();
  }

  bool indoor() const {
    return mutable_edge_->indoor();
  }

  const google::protobuf::RepeatedPtrField<valhalla::TripLeg_Edge_Level>& levels() const {
    return mutable_edge_->levels();
  }

<<<<<<< HEAD
  const bool traverses_levels() const {
    return !mutable_edge_->levels().empty() &&
           (mutable_edge_->levels().size() > 1 ||
            mutable_edge_->levels()[0].start() != mutable_edge_->levels()[0].end());
  }

=======
>>>>>>> 23ca3428
  bool IsUnnamed() const;

  // Use
  bool IsRoadUse() const;
  bool IsRampUse() const;
  bool IsTurnChannelUse() const;
  bool IsTrackUse() const;
  bool IsDrivewayUse() const;
  bool IsAlleyUse() const;
  bool IsParkingAisleUse() const;
  bool IsEmergencyAccessUse() const;
  bool IsDriveThruUse() const;
  bool IsCuldesacUse() const;
  bool IsCyclewayUse() const;
  bool IsMountainBikeUse() const;
  bool IsSidewalkUse() const;
  bool IsFootwayUse() const;
  bool IsElevatorUse() const;
  bool IsStepsUse() const;
  bool IsEscalatorUse() const;
  bool IsPathUse() const;
  bool IsPedestrianUse() const;
  bool IsBridlewayUse() const;
  bool IsPedestrianCrossingUse() const;
  bool IsRestAreaUse() const;
  bool IsServiceAreaUse() const;
  bool IsOtherUse() const;
  bool IsFerryUse() const;
  bool IsRailFerryUse() const;
  bool IsRailUse() const;
  bool IsBusUse() const;
  bool IsEgressConnectionUse() const;
  bool IsPlatformConnectionUse() const;
  bool IsTransitConnectionUse() const;
  bool IsConstructionUse() const;

  bool IsTransitConnection() const;

  bool IsUnnamedWalkway() const;

  bool IsUnnamedCycleway() const;

  bool IsUnnamedMountainBikeTrail() const;

  bool IsHighway() const;

  bool IsOneway() const;

  bool IsForward(uint32_t prev2curr_turn_degree) const;

  bool IsForkForward(uint32_t prev2curr_turn_degree) const;

  bool IsWiderForward(uint32_t prev2curr_turn_degree) const;

  bool IsStraightest(uint32_t prev2curr_turn_degree, uint32_t straightest_xedge_turn_degree) const;

  std::vector<std::pair<std::string, bool>> GetNameList() const;

  std::vector<std::string> GetLevelRef() const;

  float GetLength(const Options::Units& units);

  // Turn Lanes
  bool HasActiveTurnLane() const;
  bool HasNonDirectionalTurnLane() const;
  bool HasTurnLane(uint16_t turn_lane_direction) const;
  uint16_t ActivateTurnLanes(uint16_t turn_lane_direction,
                             float remaining_step_distance,
                             const DirectionsLeg_Maneuver_Type& curr_maneuver_type,
                             const DirectionsLeg_Maneuver_Type& next_maneuver_type);
  uint16_t ActivateTurnLanesFromLeft(uint16_t turn_lane_direction,
                                     const DirectionsLeg_Maneuver_Type& curr_maneuver_type,
                                     uint16_t activated_max = std::numeric_limits<uint16_t>::max());
  uint16_t ActivateTurnLanesFromRight(uint16_t turn_lane_direction,
                                      const DirectionsLeg_Maneuver_Type& curr_maneuver_type,
                                      uint16_t activated_max = std::numeric_limits<uint16_t>::max());

  std::string ToString() const;

  std::string TurnLanesToString() const;

#ifdef LOGGING_LEVEL_TRACE
  std::string ToParameterString() const;
#endif

protected:
  TripLeg_Edge* mutable_edge_;

  std::string StreetNamesToString(
      const ::google::protobuf::RepeatedPtrField<::valhalla::StreetName>& street_names) const;

  std::string SignElementsToString(
      const ::google::protobuf::RepeatedPtrField<::valhalla::TripSignElement>& sign_elements) const;

#ifdef LOGGING_LEVEL_TRACE
  std::string StreetNamesToParameterString(
      const ::google::protobuf::RepeatedPtrField<::valhalla::StreetName>& street_names) const;

  std::string SignElementsToParameterString(
      const ::google::protobuf::RepeatedPtrField<::valhalla::TripSignElement>& sign_elements) const;
#endif
};

class EnhancedTripLeg_IntersectingEdge {
public:
  EnhancedTripLeg_IntersectingEdge(TripLeg_IntersectingEdge* mutable_intersecting_edge);

  int name_size() const {
    return mutable_intersecting_edge_->name_size();
  }

  const ::valhalla::StreetName& name(int index) const {
    return mutable_intersecting_edge_->name(index);
  }

  const ::google::protobuf::RepeatedPtrField<::valhalla::StreetName>& name() const {
    return mutable_intersecting_edge_->name();
  }

  uint32_t begin_heading() const {
    return mutable_intersecting_edge_->begin_heading();
  }

  bool prev_name_consistency() const {
    return mutable_intersecting_edge_->prev_name_consistency();
  }

  bool curr_name_consistency() const {
    return mutable_intersecting_edge_->curr_name_consistency();
  }

  ::valhalla::TripLeg_Traversability driveability() const {
    return mutable_intersecting_edge_->driveability();
  }

  ::valhalla::TripLeg_Traversability cyclability() const {
    return mutable_intersecting_edge_->cyclability();
  }

  ::valhalla::TripLeg_Traversability walkability() const {
    return mutable_intersecting_edge_->walkability();
  }

  ::valhalla::TripLeg_Use use() const {
    return mutable_intersecting_edge_->use();
  }

  bool has_sign() const {
    return mutable_intersecting_edge_->has_sign();
  }

  const ::valhalla::TripSign& sign() const {
    return mutable_intersecting_edge_->sign();
  }

  ::valhalla::RoadClass road_class() const {
    return mutable_intersecting_edge_->road_class();
  }

  uint32_t lane_count() const {
    return mutable_intersecting_edge_->lane_count();
  }

  bool IsTraversable(const TravelMode travel_mode) const;

  bool IsTraversableOutbound(const TravelMode travel_mode) const;

  bool IsHighway() const;

  std::string ToString() const;

protected:
  ::valhalla::TripLeg_Traversability GetTravelModeTraversability(const TravelMode travel_mode) const;

  TripLeg_IntersectingEdge* mutable_intersecting_edge_;
};

struct IntersectingEdgeCounts {

  IntersectingEdgeCounts() {
    clear();
  }

  IntersectingEdgeCounts(uint32_t r,
                         uint32_t rs,
                         uint32_t rdo,
                         uint32_t rsdo,
                         uint32_t l,
                         uint32_t ls,
                         uint32_t ldo,
                         uint32_t lsdo)
      : right(r), right_similar(rs), right_traversable_outbound(rdo),
        right_similar_traversable_outbound(rsdo), left(l), left_similar(ls),
        left_traversable_outbound(ldo), left_similar_traversable_outbound(lsdo) {
  }

  void clear() {
    right = 0;
    right_similar = 0;
    right_traversable_outbound = 0;
    right_similar_traversable_outbound = 0;
    left = 0;
    left_similar = 0;
    left_traversable_outbound = 0;
    left_similar_traversable_outbound = 0;
  }

  uint32_t right;
  uint32_t right_similar;
  uint32_t right_traversable_outbound;
  uint32_t right_similar_traversable_outbound;
  uint32_t left;
  uint32_t left_similar;
  uint32_t left_traversable_outbound;
  uint32_t left_similar_traversable_outbound;
};

class EnhancedTripLeg_Node {
public:
  EnhancedTripLeg_Node(TripLeg_Node* mutable_node);

  int intersecting_edge_size() const {
    return mutable_node_->intersecting_edge_size();
  }

  const ::valhalla::TransitPlatformInfo& transit_platform_info() const {
    return mutable_node_->transit_platform_info();
  }

  bool fork() const {
    return mutable_node_->fork();
  }

  const ::valhalla::TripLeg_IntersectingEdge& intersecting_edge(int index) const {
    return mutable_node_->intersecting_edge(index);
  }

  ::valhalla::TripLeg_IntersectingEdge* mutable_intersecting_edge(int index) {
    return mutable_node_->mutable_intersecting_edge(index);
  }

  const ::google::protobuf::RepeatedPtrField<::valhalla::TripLeg_IntersectingEdge>&
  intersecting_edge() const {
    return mutable_node_->intersecting_edge();
  }

  const ::valhalla::TripLeg_Edge& edge() const {
    return mutable_node_->edge();
  }

  ::valhalla::TripLeg_Node_Type type() const {
    return mutable_node_->type();
  }

  bool traffic_signal() const {
    return mutable_node_->traffic_signal();
  }
  double elapsed_time() const {
    return mutable_node_->cost().elapsed_cost().seconds();
  }

  uint32_t admin_index() const {
    return mutable_node_->admin_index();
  }

  bool has_transit_platform_info() const {
    return mutable_node_->has_transit_platform_info();
  }

  const std::string& time_zone() const {
    return mutable_node_->time_zone();
  }

  TripLeg::PathCost cost() const {
    return mutable_node_->cost();
  }

  const google::protobuf::RepeatedPtrField<TripLeg::PathCost> recosts() const {
    return mutable_node_->recosts();
  }

  bool HasBssInfo() const {
    return mutable_node_->has_bss_info();
  }

  const BikeShareStationInfo& GetBssInfo() const {
    return mutable_node_->bss_info();
  }

  bool HasIntersectingEdges() const;

  bool HasIntersectingEdgeNameConsistency() const;

  bool HasIntersectingEdgeCurrNameConsistency() const;

  /**
   * Returns true if there is an non-backward traversable intersecting edge ramp with the same name
   * as the previous and/or current edges at this node along the route path.
   * Non-backward is so we do not consider edges in the reverse direction of the route path.
   *
   * @param from_heading the previous edge end heading.
   * @param travel_mode the travel mode at the node in the route path - examples:
   *                       kDrive, kPedestrian, kBicycle, kTransit
   *
   * @return true if there is an non-backward traversable intersecting edge ramp with the same name
   * as the previous and/or current edges at this node along the route path.
   */
  bool HasNonBackwardTraversableSameNameRampIntersectingEdge(uint32_t from_heading,
                                                             const TravelMode travel_mode);

  std::unique_ptr<EnhancedTripLeg_IntersectingEdge> GetIntersectingEdge(size_t index);

  void CalculateRightLeftIntersectingEdgeCounts(uint32_t from_heading,
                                                const TravelMode travel_mode,
                                                IntersectingEdgeCounts& xedge_counts);

  bool HasForwardIntersectingEdge(uint32_t from_heading);

  bool HasForwardTraversableIntersectingEdge(uint32_t from_heading, const TravelMode travel_mode);

  bool HasRoadForkTraversableIntersectingEdge(uint32_t from_heading,
                                              const TravelMode travel_mode,
                                              bool allow_service_road);

  bool HasForwardTraversableSignificantRoadClassXEdge(uint32_t from_heading,
                                                      const TravelMode travel_mode,
                                                      RoadClass path_road_class);

  bool HasForwardTraversableUseXEdge(uint32_t from_heading,
                                     const TravelMode travel_mode,
                                     const TripLeg_Use use);

  bool HasSimilarStraightSignificantRoadClassXEdge(uint32_t path_turn_degree,
                                                   uint32_t from_heading,
                                                   const TravelMode travel_mode,
                                                   RoadClass path_road_class);

  bool HasSimilarStraightNonRampOrSameNameRampXEdge(uint32_t path_turn_degree,
                                                    uint32_t from_heading,
                                                    const TravelMode travel_mode);

  bool HasOnlyForwardTraversableRoadClassXEdges(uint32_t from_heading,
                                                const TravelMode travel_mode,
                                                RoadClass path_road_class);

  bool HasWiderForwardTraversableIntersectingEdge(uint32_t from_heading,
                                                  const TravelMode travel_mode);

  bool HasWiderForwardTraversableHighwayXEdge(uint32_t from_heading, const TravelMode travel_mode);

  bool HasTraversableIntersectingEdge(const TravelMode travel_mode);

  bool HasTraversableOutboundIntersectingEdge(const TravelMode travel_mode);

  bool HasTraversableExcludeUseXEdge(const TravelMode travel_mode, const TripLeg_Use exclude_use);

  bool HasForwardTraversableExcludeUseXEdge(uint32_t from_heading,
                                            const TravelMode travel_mode,
                                            const TripLeg_Use exclude_use);

  bool HasSpecifiedTurnXEdge(const baldr::Turn::Type turn_type,
                             uint32_t from_heading,
                             const TravelMode travel_mode);

  bool HasSpecifiedRoadClassXEdge(const RoadClass road_class);

  uint32_t GetStraightestIntersectingEdgeTurnDegree(uint32_t from_heading);

  uint32_t
  GetStraightestTraversableIntersectingEdgeTurnDegree(uint32_t from_heading,
                                                      const TravelMode travel_mode,
                                                      std::optional<TripLeg_Use>* use = nullptr);

  bool IsStraightestTraversableIntersectingEdgeReversed(uint32_t from_heading,
                                                        const TravelMode travel_mode);

  uint32_t
  GetRightMostTurnDegree(uint32_t turn_degree, uint32_t from_heading, const TravelMode travel_mode);

  uint32_t
  GetLeftMostTurnDegree(uint32_t turn_degree, uint32_t from_heading, const TravelMode travel_mode);

  // Type
  bool IsStreetIntersection() const;
  bool IsGate() const;
  bool IsBollard() const;
  bool IsTollBooth() const;
  bool IsTransitEgress() const;
  bool IsTransitStation() const;
  bool IsTransitPlatform() const;
  bool IsBikeShare() const;
  bool IsParking() const;
  bool IsMotorwayJunction() const;
  bool IsBorderControl() const;
  bool IsTollGantry() const;
  bool IsSumpBuster() const;
  bool IsBuildingEntrance() const;
  bool IsElevator() const;

  std::string ToString() const;

protected:
  TripLeg_Node* mutable_node_;
};

class EnhancedTripLeg_Admin {
public:
  EnhancedTripLeg_Admin(TripLeg_Admin* mutable_admin);

  const std::string& country_code() const {
    return mutable_admin_->country_code();
  }

  const std::string& country_text() const {
    return mutable_admin_->country_text();
  }

  const std::string& state_code() const {
    return mutable_admin_->state_code();
  }

  const std::string& state_text() const {
    return mutable_admin_->state_text();
  }

  std::string ToString() const;

protected:
  TripLeg_Admin* mutable_admin_;
};

const std::unordered_map<uint8_t, std::string> TripLeg_TravelMode_Strings{
    {static_cast<uint8_t>(TravelMode::kDrive), "drive"},
    {static_cast<uint8_t>(TravelMode::kPedestrian), "pedestrian"},
    {static_cast<uint8_t>(TravelMode::kBicycle), "bicycle"},
    {static_cast<uint8_t>(TravelMode::kTransit), "transit"},
};
inline std::string to_string(TravelMode travel_mode) {
  auto i = TripLeg_TravelMode_Strings.find(static_cast<uint8_t>(travel_mode));
  if (i == TripLeg_TravelMode_Strings.cend()) {
    return "null";
  }
  return i->second;
}

const std::unordered_map<uint8_t, std::string> TripLeg_VehicleType_Strings{
    {static_cast<uint8_t>(VehicleType::kCar), "car"},
    {static_cast<uint8_t>(VehicleType::kMotorcycle), "motorcycle"},
    {static_cast<uint8_t>(VehicleType::kAutoBus), "bus"},
    {static_cast<uint8_t>(VehicleType::kTruck), "truck"},
};
inline std::string to_string(VehicleType vehicle_type) {
  auto i = TripLeg_VehicleType_Strings.find(static_cast<uint8_t>(vehicle_type));
  if (i == TripLeg_VehicleType_Strings.cend()) {
    return "null";
  }
  return i->second;
}

const std::unordered_map<uint8_t, std::string> TripLeg_PedestrianType_Strings{
    {static_cast<uint8_t>(PedestrianType::kFoot), "foot"},
    {static_cast<uint8_t>(PedestrianType::kWheelchair), "wheelchair"},
};
inline std::string to_string(PedestrianType pedestrian_type) {
  auto i = TripLeg_PedestrianType_Strings.find(static_cast<uint8_t>(pedestrian_type));
  if (i == TripLeg_PedestrianType_Strings.cend()) {
    return "null";
  }
  return i->second;
}

const std::unordered_map<uint8_t, std::string> TripLeg_BicycleType_Strings{
    {static_cast<uint8_t>(BicycleType::kRoad), "road"},
    {static_cast<uint8_t>(BicycleType::kCross), "cross"},
    {static_cast<uint8_t>(BicycleType::kHybrid), "hybrid"},
    {static_cast<uint8_t>(BicycleType::kMountain), "mountain"},
};
inline std::string to_string(BicycleType bicycle_type) {
  auto i = TripLeg_BicycleType_Strings.find(static_cast<uint8_t>(bicycle_type));
  if (i == TripLeg_BicycleType_Strings.cend()) {
    return "null";
  }
  return i->second;
}

const std::unordered_map<uint8_t, std::string> TripLeg_Sidewalk_Strings = {
    {static_cast<uint8_t>(TripLeg_Sidewalk_kNoSidewalk), "none"},
    {static_cast<uint8_t>(TripLeg_Sidewalk_kLeft), "left"},
    {static_cast<uint8_t>(TripLeg_Sidewalk_kRight), "right"},
    {static_cast<uint8_t>(TripLeg_Sidewalk_kBothSides), "both"},
};
inline std::string to_string(TripLeg_Sidewalk s) {
  auto i = TripLeg_Sidewalk_Strings.find(static_cast<uint8_t>(s));
  if (i == TripLeg_Sidewalk_Strings.cend()) {
    return "null";
  }
  return i->second;
}

const std::unordered_map<uint8_t, std::string> TripLeg_Traversability_Strings = {
    {static_cast<uint8_t>(TripLeg_Traversability_kNone), "none"},
    {static_cast<uint8_t>(TripLeg_Traversability_kForward), "forward"},
    {static_cast<uint8_t>(TripLeg_Traversability_kBackward), "backward"},
    {static_cast<uint8_t>(TripLeg_Traversability_kBoth), "both"},
};
inline std::string to_string(TripLeg_Traversability t) {
  auto i = TripLeg_Traversability_Strings.find(static_cast<uint8_t>(t));
  if (i == TripLeg_Traversability_Strings.cend()) {
    return "null";
  }
  return i->second;
}

} // namespace odin
} // namespace valhalla

#endif // VALHALLA_ODIN_ENHANCEDTRIPPATH_H_<|MERGE_RESOLUTION|>--- conflicted
+++ resolved
@@ -372,15 +372,12 @@
     return mutable_edge_->levels();
   }
 
-<<<<<<< HEAD
   const bool traverses_levels() const {
     return !mutable_edge_->levels().empty() &&
            (mutable_edge_->levels().size() > 1 ||
             mutable_edge_->levels()[0].start() != mutable_edge_->levels()[0].end());
   }
 
-=======
->>>>>>> 23ca3428
   bool IsUnnamed() const;
 
   // Use
