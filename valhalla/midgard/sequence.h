#ifndef VALHALLA_MJOLNIR_SEQUENCE_H_
#define VALHALLA_MJOLNIR_SEQUENCE_H_

#include <algorithm>
#include <cerrno>
#include <cmath>
#include <cstdint>
#include <cstdlib>
#include <cstring>
#include <fstream>
#include <functional>
#include <iostream>
#include <iterator>
#include <list>
#include <map>
#include <memory>
#include <stdexcept>
#include <string>
#include <type_traits>
#include <unordered_map>
#include <utility>
#include <vector>

#ifdef _MSC_VER
#include <io.h>
#else
#include <sys/mman.h>
#include <sys/stat.h>
#include <unistd.h>
#endif // _MSC_VER
#include <fcntl.h>

// if we are on android
#ifdef __ANDROID__
// we didnt get a posix alias until 23
#if __ANDROID_API__ < 23
#define posix_madvise madvise
#endif
// we didnt get these posix aliases until M
#if __ANDROID_API__ < __ANDROID_API_M__
#define POSIX_MADV_NORMAL MADV_NORMAL
#define POSIX_MADV_RANDOM MADV_RANDOM
#define POSIX_MADV_SEQUENTIAL MADV_SEQUENTIAL
#define POSIX_MADV_WILLNEED MADV_WILLNEED
#define POSIX_MADV_DONTNEED MADV_DONTNEED
#endif
#endif

#ifdef _MSC_VER
#define WIN32_LEAN_AND_MEAN 1
#define VC_EXTRALEAN 1
#define _CRT_SECURE_NO_DEPRECATE 1
#define _CRT_NONSTDC_NO_WARNINGS 1
#include <windows.h>

#define PROT_READ 0x01
#define PROT_WRITE 0x02
#define MAP_SHARED 0x01
#define MAP_PRIVATE 0x02
#define MAP_ANONYMOUS 0x20
#define MAP_FAILED (reinterpret_cast<void*>(static_cast<LONG_PTR>(-1)))
#define POSIX_MADV_NORMAL 0     // ignored
#define POSIX_MADV_SEQUENTIAL 2 // ignored

inline void* mmap(void* addr, size_t length, int prot, int flags, int fd, long long offset) {
  (void)addr; // ignored

  DWORD access = 0;
  DWORD protect = 0;
  if ((prot & PROT_WRITE)) {
    if ((flags & MAP_PRIVATE)) {
      access = FILE_MAP_COPY;
      protect = PAGE_WRITECOPY;
    } else {
      access = FILE_MAP_WRITE;
      protect = PAGE_READWRITE;
    }
  } else if ((prot & PROT_READ)) {
    access = FILE_MAP_READ;
    protect = PAGE_READONLY;
  }

  HANDLE file_handle = INVALID_HANDLE_VALUE;
  if ((fd != -1) && (flags & MAP_ANONYMOUS) == 0) {
    file_handle = reinterpret_cast<HANDLE>(_get_osfhandle(fd));
  }

  void* map = nullptr;
  HANDLE mapped_handle = ::CreateFileMapping(file_handle, nullptr, protect, 0, 0, nullptr);
  if (mapped_handle) {
    map = ::MapViewOfFile(mapped_handle, access, (DWORD)((offset >> 32) & 0xffffffffUL),
                          (DWORD)(offset & 0xffffffffUL), 0);

    BOOL rc = FALSE;
    rc = ::CloseHandle(mapped_handle); // release internal reference to mapped view
  }

  if (!map) {
    return static_cast<void*>(static_cast<char*>(MAP_FAILED));
  }

  return static_cast<void*>(static_cast<char*>(map));
}

inline int munmap(void* addr, size_t length) {
  (void)length; // ignored
  if (::UnmapViewOfFile(addr) == 0) {
    return -1;
  }
  return 0;
}

#endif // _MSC_VER

namespace valhalla {
namespace midgard {

template <class T> class mem_map {
public:
  // non-copyable
  mem_map(mem_map&&) = default;
  mem_map& operator=(mem_map&&) = default;
  mem_map(const mem_map&) = delete;
  mem_map& operator=(const mem_map&) = delete;

  // default constructable to nothing loaded
  mem_map() : ptr(nullptr), count(0), file_name("") {
  }

  // construct with file
  mem_map(const std::string& file_name, size_t size, int advice = POSIX_MADV_NORMAL)
      : ptr(nullptr), count(0), file_name("") {
    map(file_name, size, advice);
  }

  // unmap when done
  ~mem_map() {
    unmap();
  }

  // reset to another file or another size
  void map(const std::string& new_file_name, size_t new_count, int advice = POSIX_MADV_NORMAL) {
    // just in case there was already something
    unmap();

    // has to be something to map
    if (new_count > 0) {
      auto fd =
#if defined(_MSC_VER)
          _open(new_file_name.c_str(), O_RDWR, 0);
#else
          open(new_file_name.c_str(), O_RDWR, 0);
#endif
      if (fd == -1) {
        throw std::runtime_error(new_file_name + "(open): " + strerror(errno));
      }
      ptr = mmap(nullptr, new_count * sizeof(T), PROT_READ | PROT_WRITE, MAP_SHARED, fd, 0);
      if (ptr == MAP_FAILED) {
        throw std::runtime_error(new_file_name + "(mmap): " + strerror(errno));
      }

#if defined(_MSC_VER)
      auto cl = _close(fd);
#else
      auto cl = close(fd);
      posix_madvise(ptr, new_count * sizeof(T), advice);
#endif
      if (cl == -1) {
        throw std::runtime_error(new_file_name + "(close): " + strerror(errno));
      }
      count = new_count;
      file_name = new_file_name;
    }
  }

  // drop the map
  void unmap() {
    // has to be something to unmap
    if (ptr) {
      // unmap
      auto un = munmap(ptr, count * sizeof(T));
      if (un == -1) {
        throw std::runtime_error(file_name + "(munmap): " + strerror(errno));
      }

      // clear
      ptr = nullptr;
      count = 0;
      file_name = "";
    }
  }

  T* get() const {
    return static_cast<T*>(ptr);
  }

  operator T*() {
    return static_cast<T*>(ptr);
  }

  operator const T*() const {
    return static_cast<const T*>(ptr);
  }

  operator bool() const {
    return ptr != nullptr;
  }

  size_t size() const {
    return count;
  }

  const std::string& name() const {
    return file_name;
  }

protected:
  void* ptr;
  size_t count;
  std::string file_name;
};

template <class T> class sequence {
public:
  // static_assert(std::is_pod<T>::value, "sequence requires POD types for now");
  static const size_t npos = -1;

  sequence() = delete;

  sequence(const sequence&) = delete;

  sequence(const std::string& file_name,
           bool create = false,
           size_t write_buffer_size = 1024 * 1024 * 32 / sizeof(T))
      : file(new std::fstream(file_name,
                              std::ios_base::binary | std::ios_base::in | std::ios_base::out |
                                  (create ? std::ios_base::trunc : std::ios_base::ate))),
        file_name(file_name) {

    // crack open the file
    if (!*file) {
      throw std::runtime_error(file_name + ": " + strerror(errno));
    }
    auto end = file->tellg();
    auto element_count = static_cast<std::streamoff>(std::ceil(end / sizeof(T)));
    if (end != static_cast<decltype(end)>(element_count * sizeof(T))) {
      throw std::runtime_error("This file has an incorrect size for type");
    }
    write_buffer.reserve(write_buffer_size ? write_buffer_size : 1);

    // memory map the file for reading
    memmap.map(file_name, element_count);
  }

  ~sequence() {
    // finish writing whatever it was to file
    flush();
  }

  // add an element to the sequence
  void push_back(const T& obj) {
    write_buffer.push_back(obj);
    // push it to the file
    if (write_buffer.size() == write_buffer.capacity()) {
      flush();
    }
  }

  // finds the first matching object by scanning O(n)
  // assumes nothing about the order of the file
  // the predicate should be something like an equality check
  size_t find_first_of(const T& target,
                       const std::function<bool(const T&, const T&)>& predicate,
                       size_t start_index = 0) {
    flush();
    // keep looking while we have stuff to look at
    while (start_index < memmap.size()) {
      T candidate = memmap ? *(static_cast<const T*>(memmap) + start_index) : (*this)[start_index];
      if (predicate(target, candidate)) {
        return start_index;
      }
      ++start_index;
    }
    return npos;
  }

  // sort the file based on the predicate
  void sort(const std::function<bool(const T&, const T&)>& predicate,
            size_t buffer_size = 1024 * 1024 * 512 / sizeof(T)) {
    using queue_t =
        std::map<T, std::list<std::fstream>::iterator, std::function<bool(const T&, const T&)>>;

    flush();
    // if no elements we are done
    if (memmap.size() == 0) {
      return;
    }
    std::sort(static_cast<T*>(memmap), static_cast<T*>(memmap) + memmap.size(), predicate);
    return;
  }

  // perform an volatile operation on all the items of this sequence
  void transform(const std::function<void(T&)>& predicate) {
    flush();
    for (size_t i = 0; i < memmap.size(); ++i) {
      // grab the element
      auto element = at(i);
      // grab the underlying item
      auto item = *element;
      // transform it
      predicate(item);
      // put it back
      element = item;
    }
  }

  // perform a non-volatile operation on all the items of this sequence
  void enumerate(const std::function<void(const T&)>& predicate) {
    flush();
    // grab each element and do something with it
    for (size_t i = 0; i < memmap.size(); ++i) {
      predicate(*(at(i)));
    }
  }

  // force writing whatever we have in the write_buffer to file
  void flush() {
    if (write_buffer.size()) {
      file->seekg(0, file->end);
      file->write(static_cast<const char*>(static_cast<const void*>(write_buffer.data())),
                  write_buffer.size() * sizeof(T));
      file->flush();
      memmap.map(file_name, memmap.size() + write_buffer.size());
      write_buffer.clear();
    }
  }

  // how many things have been written so far
  size_t size() const {
    return memmap.size() + write_buffer.size();
  }

  // a read/writeable object within the sequence, accessed through memory mapped file
  struct iterator {
    friend class sequence;

  public:
    // static_assert(std::is_pod<T>::value, "sequence_element requires POD types for now");
    iterator() = delete;
    iterator& operator=(const iterator& other) {
      parent = other.parent;
      index = other.index;
      return *this;
    }
    iterator& operator=(const T& other) {
      // If index is beyond the end of the mmap buffer, then
      // access items that may be in the write_buffer.
      if (index >= parent->memmap.size()) {
        parent->write_buffer[index - parent->memmap.size()] = other;
      } else {
        *(static_cast<T*>(parent->memmap) + index) = other;
      }
      return *this;
    }
    operator T() {
      // If index is beyond the end of the mmap buffer, then
      // access items that may be in the write_buffer.
      if (index >= parent->memmap.size()) {
        return parent->write_buffer.at(index - parent->memmap.size());
      } else {
        return *(static_cast<T*>(parent->memmap) + index);
      }
    }
    T operator*() {
      return operator T();
    }
    iterator& operator++() {
      ++index;
      return *this;
    }
    iterator operator++(int) {
      auto other = *this;
      ++index;
      return other;
    }
    iterator& operator+=(size_t offset) {
      index += offset;
      return *this;
    }
    iterator operator+(size_t offset) {
      auto other = *this;
      other.index += offset;
      return other;
    }
    iterator& operator--() {
      --index;
      return *this;
    }
    iterator operator--(int) {
      auto other = *this;
      --index;
      return other;
    }
    iterator& operator-=(size_t offset) {
      index -= offset;
      return *this;
    }
    iterator operator-(size_t offset) {
      auto other = *this;
      other.index -= offset;
      return other;
    }
    bool operator==(const iterator& other) const {
      return parent == other.parent && index == other.index;
    }
    bool operator!=(const iterator& other) const {
      return index != other.index || parent != other.parent;
    }
    size_t operator-(const iterator& other) const {
      return index - other.index;
    }
    size_t position() const {
      return index;
    }

  protected:
    iterator(sequence* base, size_t offset) : parent(base), index(offset) {
    }
    sequence* parent;
    size_t index;
  };

  // search for an object using binary search O(logn)
  // assumes the file was written in sorted order
  // the predicate should be something like a less than or greater than check
  iterator find(const T& target, const std::function<bool(const T&, const T&)>& predicate) {
    flush();
    // if no elements we are done
    if (memmap.size() == 0) {
      return end();
    }
    // if we did find it return the iterator to it
    auto* found = std::lower_bound(static_cast<const T*>(memmap),
                                   static_cast<const T*>(memmap) + memmap.size(), target, predicate);
    if (!(predicate(target, *found) || predicate(*found, target))) {
      return at(found - static_cast<const T*>(memmap));
    }
    // we didnt find it
    return end();
  }

  iterator at(size_t index) {
    // dump to file and make an element
    return iterator(this, index);
  }

  // write/read at certain index
  iterator operator[](size_t index) {
    return at(index);
  }

  // write/read at the beginning
  T front() {
    return *at(0);
  }

  // write/read at the end
  T back() {
    flush();
    return *iterator(this, memmap.size() - 1);
  }

  // first iterator
  iterator begin() {
    return at(0);
  }

  // invalid end iterator
  iterator end() {
    return iterator(this, memmap.size() + write_buffer.size());
  }

protected:
  std::shared_ptr<std::fstream> file;
  std::string file_name;
  std::vector<T> write_buffer;
  mem_map<T> memmap;
};

struct tar {
  struct header_t {
    char name[100];
    char mode[8];
    char uid[8];
    char gid[8];
    char size[12];
    char mtime[12];
    char chksum[8];
    char typeflag;
    char linkname[100];
    char magic[6];
    char version[2];
    char uname[32];
    char gname[32];
    char devmajor[8];
    char devminor[8];
    char prefix[155];
    char padding[12];

    static uint64_t octal_to_int(const char* data, size_t size = 12) {
      const unsigned char* ptr = (const unsigned char*)data + size;
      uint64_t sum = 0;
      uint64_t multiplier = 1;
      // Skip everything after the last NUL/space character
      // In some TAR archives the size field has non-trailing NULs/spaces, so this is necessary
      const unsigned char* check = ptr; // This is used to check where the last NUL/space char is
      for (; check >= (unsigned char*)data; check--) {
        if ((*check) == 0 || (*check) == ' ') {
          ptr = check - 1;
        }
      }
      for (; ptr >= (unsigned char*)data; ptr--) {
        sum += ((*ptr) - 48) * multiplier;
        multiplier *= 8;
      }
      return sum;
    }
    bool is_ustar() const {
      return (memcmp("ustar", magic, 5) == 0);
    }
    size_t get_file_size() const {
      return octal_to_int(size);
    }
    bool blank() const {
      constexpr header_t BLANK{};
      return !memcmp(this, &BLANK, sizeof(header_t));
    }
    bool verify() const {
      // make a copy and blank the checksum
      header_t temp = *this;
      memset(temp.chksum, ' ', 8);
      int64_t usum = 0, sum = 0;
      // compute the checksum
      for (int i = 0; i < sizeof(header_t); i++) {
        usum += ((unsigned char*)&temp)[i];
        sum += ((char*)&temp)[i];
      }
      // check if its right
      uint64_t rsum = octal_to_int(chksum);
      return rsum == usum || rsum == sum;
    }
  };

  tar(const std::string& tar_file, bool regular_files_only = true)
      : tar_file(tar_file), corrupt_blocks(0) {
<<<<<<< HEAD
    // stat the file to find the size
    struct stat s;
    if (stat(tar_file.c_str(), &s) || s.st_size == 0 || (s.st_size % sizeof(header_t)) != 0) {
      this->tar_file.clear();
      return;
    }

    // map the file to get at the bytes
    try {
      mm.map(tar_file, s.st_size);
    } catch (...) {
      this->tar_file.clear();
      return;
    }
=======
    // get the file size
    struct stat s;
    if (stat(tar_file.c_str(), &s))
      throw std::runtime_error("(stat): " + tar_file + strerror(errno));
    if (s.st_size == 0 || (s.st_size % sizeof(header_t)) != 0) {
      throw std::runtime_error(tar_file + "(stat): invalid archive size " +
                               std::to_string(s.st_size) + " with header size " +
                               std::to_string(sizeof(header_t)));
      return;
    }

    // map the file
    mm.map(tar_file, s.st_size);

>>>>>>> 7c6ff3d7
    // rip through the tar to see whats in it noting that most tars end with 2 empty blocks
    // but we can concatenate tars and get empty blocks in between so we'll just be pretty
    // lax about it and we'll count the ones we cant make sense of
    const char* position = mm.get();
    while (position < mm.get() + mm.size()) {
      // get the header for this file
      const header_t* h = static_cast<const header_t*>(static_cast<const void*>(position));
      position += sizeof(header_t);
      // if it doesnt checkout ignore it and move on one block at a time
      if (!h->verify()) {
        corrupt_blocks += !h->blank();
        continue;
      }
      auto size = h->get_file_size();
      // do we record entry file or not
      if (!regular_files_only || (h->typeflag == '0' || h->typeflag == '\0')) {
        contents.emplace(std::piecewise_construct, std::forward_as_tuple(std::string{h->name}),
                         std::forward_as_tuple(position, size));
      }
      // every entry's data is rounded to the nearst header_t sized "block"
      auto blocks = static_cast<size_t>(std::ceil(static_cast<double>(size) / sizeof(header_t)));
      position += blocks * sizeof(header_t);
    }
  }

  std::string tar_file;
  mem_map<char> mm;
  using entry_name_t = std::string;
  using entry_location_t = std::pair<const char*, size_t>;
  std::unordered_map<entry_name_t, entry_location_t> contents;
  size_t corrupt_blocks;
};

} // namespace midgard
} // namespace valhalla

#endif // VALHALLA_MJOLNIR_SEQUENCE_H_<|MERGE_RESOLUTION|>--- conflicted
+++ resolved
@@ -553,22 +553,6 @@
 
   tar(const std::string& tar_file, bool regular_files_only = true)
       : tar_file(tar_file), corrupt_blocks(0) {
-<<<<<<< HEAD
-    // stat the file to find the size
-    struct stat s;
-    if (stat(tar_file.c_str(), &s) || s.st_size == 0 || (s.st_size % sizeof(header_t)) != 0) {
-      this->tar_file.clear();
-      return;
-    }
-
-    // map the file to get at the bytes
-    try {
-      mm.map(tar_file, s.st_size);
-    } catch (...) {
-      this->tar_file.clear();
-      return;
-    }
-=======
     // get the file size
     struct stat s;
     if (stat(tar_file.c_str(), &s))
@@ -583,7 +567,6 @@
     // map the file
     mm.map(tar_file, s.st_size);
 
->>>>>>> 7c6ff3d7
     // rip through the tar to see whats in it noting that most tars end with 2 empty blocks
     // but we can concatenate tars and get empty blocks in between so we'll just be pretty
     // lax about it and we'll count the ones we cant make sense of
