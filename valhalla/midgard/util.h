--- conflicted
+++ resolved
@@ -681,8 +681,6 @@
  */
 template <class container_t>
 std::tuple<PointLL, double> get_bounding_circle(const container_t& shape);
-<<<<<<< HEAD
-=======
   
  /* Enumerate over a range, providing both index and value.
  * This is a C++20-compatible alternative to C++23's std::views::enumerate.
@@ -701,7 +699,6 @@
                                  return std::pair{i++, std::forward<decltype(elem)>(elem)};
                                });
 }
->>>>>>> 4dca4b71
 
 namespace to_float_detail {
 // SFINAE helper to detect if std::from_chars supports floating-point type T,
