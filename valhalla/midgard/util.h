--- conflicted
+++ resolved
@@ -627,7 +627,7 @@
 
 template <typename T> struct Finally {
   T t;
-  explicit Finally(T t) : t(std::move(t)){};
+  explicit Finally(T t) : t(std::move(t)) {};
   Finally() = delete;
   Finally(Finally&& f) = default;
   Finally(const Finally&) = delete;
@@ -674,14 +674,13 @@
   return value != invalid<numeric_t>();
 }
 
-<<<<<<< HEAD
 /**
  * Find the bounding circle for a container of lat,lng vertices.
  * @return  Returns a vector with the center lat,lng and radius (meters).
  */
 template <class container_t>
 std::tuple<PointLL, double> get_bounding_circle(const container_t& shape);
-=======
+
 namespace to_float_detail {
 // SFINAE helper to detect if std::from_chars supports floating-point type T,
 // some compilers (e.g. Clang) don't support it yet, so we need to fallback to std::stof
@@ -764,7 +763,6 @@
   }
   return result;
 }
->>>>>>> 2516da84
 
 } // namespace midgard
 } // namespace valhalla