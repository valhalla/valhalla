--- conflicted
+++ resolved
@@ -675,7 +675,6 @@
   return value != invalid<numeric_t>();
 }
 
-<<<<<<< HEAD
 /**
  * Enumerate over a range, providing both index and value.
  * This is a C++20-compatible alternative to C++23's std::views::enumerate.
@@ -693,7 +692,8 @@
                                [i = size_t{0}](auto&& elem) mutable {
                                  return std::pair{i++, std::forward<decltype(elem)>(elem)};
                                });
-=======
+}
+
 namespace to_float_detail {
 // SFINAE helper to detect if std::from_chars supports floating-point type T,
 // some compilers (e.g. Clang) don't support it yet, so we need to fallback to std::stof
@@ -775,7 +775,6 @@
     return std::nullopt;
   }
   return result;
->>>>>>> 2516da84
 }
 
 } // namespace midgard
