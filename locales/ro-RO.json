{
  "posix_locale": "ro_RO.UTF-8",
  "aliases": [
    "ro"
  ],
  "instructions": {
    "arrive": {
      "phrases": {
        "0": "Sosire: <TIME>.",
        "1": "Sosire: <TIME> la <TRANSIT_STOP>."
      },
      "example_phrases": {
        "0": [
          "Arrive: 8:02 AM."
        ],
        "1": [
          "Arrive: 8:02 AM at 8 St - NYU."
        ]
      }
    },
    "arrive_verbal": {
      "phrases": {
        "0": "Sosire la <TIME>.",
        "1": "Sosire la <TIME> la <TRANSIT_STOP>."
      },
      "example_phrases": {
        "0": [
          "Arrive at 8:02 AM."
        ],
        "1": [
          "Arrive at 8:02 AM at 8 St - NYU."
        ]
      }
    },
    "bear": {
      "phrases": {
        "0": "Îndreaptă-te spre<RELATIVE_DIRECTION>.",
        "1": "Îndreaptă-te <RELATIVE_DIRECTION> spre <STREET_NAMES>.",
        "2": "Îndreaptă-te <RELATIVE_DIRECTION> spre <BEGIN_STREET_NAMES>. Continuă pe <STREET_NAMES>.",
        "3": "Îndreaptă-te spre <RELATIVE_DIRECTION> pentru a rămâne pe <STREET_NAMES>.",
        "4": "Îndreaptă-te spre<RELATIVE_DIRECTION> la <JUNCTION_NAME>.",
        "5": "Îndreaptă-te <RELATIVE_DIRECTION> spre <TOWARD_SIGN>."
      },
      "empty_street_name_labels": [
        "alee",
        "pistă pentru biciclete",
        "traseu pentru ciclism montan",
<<<<<<< HEAD
        "the crosswalk",
        "the stairs",
        "the bridge",
        "the tunnel"
=======
        "trecerea de pietoni"
>>>>>>> 381bce06
      ],
      "relative_directions": [
        "stânga",
        "dreapta"
      ],
      "example_phrases": {
        "0": [
          "Bear right."
        ],
        "1": [
          "Bear left onto Arlen Road."
        ],
        "2": [
          "Bear right onto Belair Road/US 1 Business. Continue on US 1 Business."
        ],
        "3": [
          "Bear left to stay on US 15 South."
        ],
        "4": [
          "Bear right at Mannenbashi East."
        ],
        "5": [
          "Bear left toward Baltimore."
        ]
      }
    },
    "bear_verbal": {
      "phrases": {
        "0": "Îndreaptă-te spre<RELATIVE_DIRECTION>.",
        "1": "Îndreaptă-te spre<RELATIVE_DIRECTION> pe <STREET_NAMES>.",
        "2": "Îndreaptă-te spre <RELATIVE_DIRECTION> pe <BEGIN_STREET_NAMES>.",
        "3": "Îndreaptă-te spre <RELATIVE_DIRECTION> pentru a rămâne pe <STREET_NAMES>.",
        "4": "Îndreaptă-te spre <RELATIVE_DIRECTION> la <JUNCTION_NAME>.",
        "5": "Îndreaptă-te <RELATIVE_DIRECTION> spre <TOWARD_SIGN>."
      },
      "empty_street_name_labels": [
        "alee",
        "pistă pentru biciclete",
        "traseu pentru ciclism montan",
<<<<<<< HEAD
        "the crosswalk",
        "the stairs",
        "the bridge",
        "the tunnel"
=======
        "trecerea de pietoni"
>>>>>>> 381bce06
      ],
      "relative_directions": [
        "stânga",
        "dreapta"
      ],
      "example_phrases": {
        "0": [
          "Bear right."
        ],
        "1": [
          "Bear left onto Arlen Road."
        ],
        "2": [
          "Bear right onto Belair Road, U.S. 1 Business."
        ],
        "3": [
          "Bear left to stay on U.S. 15 South."
        ],
        "4": [
          "Bear right at Mannenbashi East."
        ],
        "5": [
          "Bear left toward Baltimore."
        ]
      }
    },
    "becomes": {
      "phrases": {
        "0": "<PREVIOUS_STREET_NAMES> devine <STREET_NAMES>."
      },
      "example_phrases": {
        "0": [
          "Vine Street becomes Middletown Road."
        ]
      }
    },
    "becomes_verbal": {
      "phrases": {
        "0": "<PREVIOUS_STREET_NAMES> devine <STREET_NAMES>."
      },
      "example_phrases": {
        "0": [
          "Vine Street becomes Middletown Road."
        ]
      }
    },
    "continue": {
      "phrases": {
        "0": "Continuă.",
        "1": "Continuă pe <STREET_NAMES>.",
        "2": "Continuă la <JUNCTION_NAME>.",
        "3": "Continuă spre <TOWARD_SIGN>."
      },
      "empty_street_name_labels": [
        "alee",
        "pistă pentru biciclete",
        "traseu pentru ciclism montan",
<<<<<<< HEAD
        "the crosswalk",
        "the stairs",
        "the bridge",
        "the tunnel"
=======
        "trecerea de pietoni"
>>>>>>> 381bce06
      ],
      "example_phrases": {
        "0": [
          "Continue."
        ],
        "1": [
          "Continue on 10th Avenue."
        ],
        "2": [
          "Continue at Mannenbashi East."
        ],
        "3": [
          "Continue toward Baltimore."
        ]
      }
    },
    "continue_verbal": {
      "phrases": {
        "0": "Continuă.",
        "1": "Continuă pe distanța de <LENGTH>.",
        "2": "Continuă pe <STREET_NAMES>.",
        "3": "Continuă pe <STREET_NAMES> for <LENGTH>.",
        "4": "Continuă la <JUNCTION_NAME>.",
        "5": "Continuă la <JUNCTION_NAME> pe distanța de <LENGTH>.",
        "6": "Continuă spre <TOWARD_SIGN>.",
        "7": "Continuă spre <TOWARD_SIGN> pe distanța de <LENGTH>."
      },
      "empty_street_name_labels": [
        "alee",
        "pistă pentru biciclete",
        "traseu pentru ciclism montan",
<<<<<<< HEAD
        "the crosswalk",
        "the stairs",
        "the bridge",
        "the tunnel"
=======
        "trecerea de pietoni"
>>>>>>> 381bce06
      ],
      "metric_lengths": [
        "<KILOMETERS> kilometri",
        "1 kilometru",
        "<METERS> metri",
        "mai puțin de 10 metri"
      ],
      "us_customary_lengths": [
        "<MILES> mile",
        "1 milă",
        "jumătate de milă",
        "un sfert de milă",
        "<FEET> picioare",
        "mai puțin de 10 picioare"
      ],
      "example_phrases": {
        "0": [
          "Continue."
        ],
        "1": [
          "Continue for 300 feet."
        ],
        "2": [
          "Continue on 10th Avenue."
        ],
        "3": [
          "Continue on 10th Avenue for 3 miles."
        ],
        "4": [
          "Continue at Mannenbashi East."
        ],
        "5": [
          "Continue at Mannenbashi East for 2 miles."
        ],
        "6": [
          "Continue toward Baltimore."
        ],
        "7": [
          "Continue toward Baltimore for 5 miles."
        ]
      }
    },
    "continue_verbal_alert": {
      "phrases": {
        "0": "Continuă.",
        "1": "Continuă pe <STREET_NAMES>.",
        "2": "Continuă la <JUNCTION_NAME>.",
        "3": "Continuă spre <TOWARD_SIGN>."
      },
      "empty_street_name_labels": [
        "alee",
        "pistă pentru biciclete",
        "traseu pentru ciclism montan",
        "the crosswalk",
        "the stairs",
        "the bridge",
        "the tunnel"
      ],
      "example_phrases": {
        "0": [
          "Continue."
        ],
        "1": [
          "Continue on 10th Avenue."
        ],
        "2": [
          "Continue at Mannenbashi East."
        ],
        "3": [
          "Continue toward Baltimore."
        ]
      }
    },
    "depart": {
      "phrases": {
        "0": "Plecare: <TIME>.",
        "1": "Plecare: <TIME> de la <TRANSIT_STOP>."
      },
      "example_phrases": {
        "0": [
          "Depart: 8:02 AM."
        ],
        "1": [
          "Depart: 8:02 AM from 8 St - NYU."
        ]
      }
    },
    "depart_verbal": {
      "phrases": {
        "0": "Plecare la ora <TIME>.",
        "1": "Plecare la ora <TIME> de la <TRANSIT_STOP>."
      },
      "example_phrases": {
        "0": [
          "Depart at 8:02 AM."
        ],
        "1": [
          "Depart at 8:02 AM from 8 St - NYU."
        ]
      }
    },
    "destination": {
      "phrases": {
        "0": "Ai ajuns la destinație.",
        "1": "Ai ajuns la <DESTINATION>.",
        "2": "Destinația se află pe <RELATIVE_DIRECTION>.",
        "3": "<DESTINATION> se află pe <RELATIVE_DIRECTION>."
      },
      "relative_directions": [
        "stânga",
        "dreapta"
      ],
      "example_phrases": {
        "0": [
          "You have arrived at your destination."
        ],
        "1": [
          "You have arrived at 3206 Powelton Avenue."
        ],
        "2": [
          "Your destination is on the left.",
          "Your destination is on the right."
        ],
        "3": [
          "Lancaster Brewing Company is on the left."
        ]
      }
    },
    "destination_verbal": {
      "phrases": {
        "0": "Ai ajuns la destinație.",
        "1": "Ai ajuns la <DESTINATION>.",
        "2": "Destinația se află pe <RELATIVE_DIRECTION>.",
        "3": "<DESTINATION> se află pe <RELATIVE_DIRECTION>."
      },
      "relative_directions": [
        "stânga",
        "dreapta"
      ],
      "example_phrases": {
        "0": [
          "You have arrived at your destination."
        ],
        "1": [
          "You have arrived at 32 o6 Powelton Avenue."
        ],
        "2": [
          "Your destination is on the left.",
          "Your destination is on the right."
        ],
        "3": [
          "Lancaster Brewing Company is on the left."
        ]
      }
    },
    "destination_verbal_alert": {
      "phrases": {
        "0": "Vei ajunge la destinație.",
        "1": "Vei ajunge la <DESTINATION>.",
        "2": "Destinația se va afla pe <RELATIVE_DIRECTION>.",
        "3": "<DESTINATION> se va afla pe <RELATIVE_DIRECTION>."
      },
      "relative_directions": [
        "stânga",
        "dreapta"
      ],
      "example_phrases": {
        "0": [
          "You will arrive at your destination."
        ],
        "1": [
          "You will arrive at 32 o6 Powelton Avenue."
        ],
        "2": [
          "Your destination will be on the left.",
          "Your destination will be on the right."
        ],
        "3": [
          "Lancaster Brewing Company will be on the left."
        ]
      }
    },
    "enter_ferry": {
      "phrases": {
        "0": "Ia feribotul.",
        "1": "Ia-o pe <STREET_NAMES>.",
        "2": "Ia-o pe <STREET_NAMES> <FERRY_LABEL>.",
        "3": "Ia feribotul spre <TOWARD_SIGN>."
      },
      "empty_street_name_labels": [
        "alee",
        "pistă pentru biciclete",
        "traseu pentru ciclism montan",
        "the crosswalk",
        "the stairs",
        "the bridge",
        "the tunnel"
      ],
      "ferry_label": "Feribot",
      "example_phrases": {
        "0": [
          "Take the Ferry."
        ],
        "1": [
          "Take the Millersburg Ferry."
        ],
        "2": [
          "Take the Bridgeport - Port Jefferson Ferry."
        ],
        "3": [
          "Take the ferry toward Cape May."
        ]
      }
    },
    "enter_ferry_verbal": {
      "phrases": {
        "0": "Ia feribotul.",
        "1": "Ia-o pe <STREET_NAMES>.",
        "2": "Ia-o pe <STREET_NAMES> <FERRY_LABEL>.",
        "3": "Ia feribotul spre<TOWARD_SIGN>."
      },
      "empty_street_name_labels": [
        "alee",
        "pistă pentru biciclete",
        "traseu pentru ciclism montan",
        "the crosswalk",
        "the stairs",
        "the bridge",
        "the tunnel"
      ],
      "ferry_label": "Feribot",
      "example_phrases": {
        "0": [
          "Take the Ferry."
        ],
        "1": [
          "Take the Millersburg Ferry."
        ],
        "2": [
          "Take the Bridgeport - Port Jefferson Ferry."
        ],
        "3": [
          "Take the ferry toward Cape May."
        ]
      }
    },
    "enter_roundabout": {
      "phrases": {
        "0": "Intră în sensul giratoriu.",
        "1": "Intră în sensul giratoriu și ia-o pe <ORDINAL_VALUE> ieșire.",
        "2": "Intră în sensul giratoriu și ia-o pe <ORDINAL_VALUE> ieșire pe <ROUNDABOUT_EXIT_STREET_NAMES>.",
        "3": "Intră în sensul giratoriu și ia-o pe <ORDINAL_VALUE> ieșire pe <ROUNDABOUT_EXIT_BEGIN_STREET_NAMES>. Continuă pe <ROUNDABOUT_EXIT_STREET_NAMES>.",
        "4": "Intră în sensul giratoriu și ia-o pe <ORDINAL_VALUE> ieșire spre <TOWARD_SIGN>.",
        "5": "Intră în sensul giratoriu și ia-o pe ieșirea pe <ROUNDABOUT_EXIT_STREET_NAMES>.",
        "6": "Intră în sensul giratoriu și ia-o pe ieșirea pe <ROUNDABOUT_EXIT_BEGIN_STREET_NAMES>. Continuă pe <ROUNDABOUT_EXIT_STREET_NAMES>.",
        "7": "Intră în sensul giratoriu și ia-o pe ieșirea spre <TOWARD_SIGN>.",
        "8": "Intră pe <STREET_NAMES>",
        "9": "Intră pe <STREET_NAMES> și ia-o pe <ORDINAL_VALUE> ieșire.",
        "10": "Intră pe <STREET_NAMES> și ia-o pe <ORDINAL_VALUE> ieșire pe <ROUNDABOUT_EXIT_STREET_NAMES>.",
        "11": "Intră pe <STREET_NAMES> și ia-o pe <ORDINAL_VALUE> ieșire pe <ROUNDABOUT_EXIT_BEGIN_STREET_NAMES>. Continuă pe <ROUNDABOUT_EXIT_STREET_NAMES>.",
        "12": "Intră pe <STREET_NAMES> și ia-o pe <ORDINAL_VALUE> ieșire spre <TOWARD_SIGN>.",
        "13": "Intră pe <STREET_NAMES> și ia-o pe ieșirea pe <ROUNDABOUT_EXIT_STREET_NAMES>.",
        "14": "Intră pe <STREET_NAMES> și ia-o pe ieșirea pe <ROUNDABOUT_EXIT_BEGIN_STREET_NAMES>. Continuă pe <ROUNDABOUT_EXIT_STREET_NAMES>.",
        "15": "Intră pe <STREET_NAMES> și ia-o pe ieșirea spre <TOWARD_SIGN>."
      },
      "ordinal_values": [
        "prima",
        "a doua",
        "a treia",
        "a patra",
        "a cincea",
        "a șasea",
        "a șaptea",
        "a opta",
        "a noua",
        "a zecea"
      ],
      "empty_street_name_labels": [
        "alee",
        "pistă pentru biciclete",
        "traseu pentru ciclism montan",
        "the crosswalk",
        "the stairs",
        "the bridge",
        "the tunnel"
      ],
      "example_phrases": {
        "0": [
          "Enter the roundabout."
        ],
        "1": [
          "Enter the roundabout and take the 1st exit.",
          "Enter the roundabout and take the 2nd exit.",
          "Enter the roundabout and take the 3rd exit.",
          "Enter the roundabout and take the 4th exit.",
          "Enter the roundabout and take the 5th exit.",
          "Enter the roundabout and take the 6th exit.",
          "Enter the roundabout and take the 7th exit.",
          "Enter the roundabout and take the 8th exit.",
          "Enter the roundabout and take the 9th exit.",
          "Enter the roundabout and take the 10th exit."
        ],
        "2": [
          "Enter the roundabout and take the 3rd exit onto Main Street."
        ],
        "3": [
          "Enter the roundabout and take the 3rd exit onto US 322/Main Street. Continue on US 322."
        ],
        "4": [
          "Enter the roundabout and take the 3rd exit toward Baltimore."
        ],
        "5": [
          "Enter the roundabout and take the exit onto Main Street."
        ],
        "6": [
          "Enter the roundabout and take the exit onto US 322/Main Street. Continue on US 322."
        ],
        "7": [
          "Enter the roundabout and take the exit toward Baltimore."
        ],
        "8": [
          "Enter Dupont Circle."
        ],
        "9": [
          "Enter Dupont Circle and take the 1st exit."
        ],
        "10": [
          "Enter Dupont Circle and take the 3rd exit onto Main Street."
        ],
        "11": [
          "Enter Dupont Circle and take the 3rd exit onto US 322/Main Street. Continue on US 322."
        ],
        "12": [
          "Enter Dupont Circle and take the 3rd exit toward Baltimore."
        ],
        "13": [
          "Enter Dupont Circle and take the exit onto Main Street."
        ],
        "14": [
          "Enter Dupont Circle and take the exit onto US 322/Main Street. Continue on US 322."
        ],
        "15": [
          "Enter Dupont Circle and take the exit toward Baltimore."
        ]
      }
    },
    "enter_roundabout_verbal": {
      "phrases": {
        "0": "Intră în sensul giratoriu.",
        "1": "Intră în sensul giratoriu și ia-o pe <ORDINAL_VALUE> ieșire.",
        "2": "Intră în sensul giratoriu și ia-o pe <ORDINAL_VALUE> ieșire pe <ROUNDABOUT_EXIT_STREET_NAMES>.",
        "3": "Intră în sensul giratoriu și ia-o pe <ORDINAL_VALUE> ieșire pe <ROUNDABOUT_EXIT_BEGIN_STREET_NAMES>.",
        "4": "Intră în sensul giratoriu și ia-o pe <ORDINAL_VALUE> ieșire spre <TOWARD_SIGN>.",
        "5": "Intră în sensul giratoriu și ia-o pe ieșirea pe <ROUNDABOUT_EXIT_STREET_NAMES>.",
        "6": "Intră în sensul giratoriu și ia-o pe ieșirea pe <ROUNDABOUT_EXIT_BEGIN_STREET_NAMES>.",
        "7": "Intră în sensul giratoriu și ia-o pe ieșirea spre <TOWARD_SIGN>.",
        "8": "Intră pe <STREET_NAMES>",
        "9": "Intră pe <STREET_NAMES> și ia-o pe <ORDINAL_VALUE> ieșire.",
        "10": "Intră pe <STREET_NAMES> și ia-o pe <ORDINAL_VALUE> ieșire pe <ROUNDABOUT_EXIT_STREET_NAMES>.",
        "11": "Intră pe <STREET_NAMES> și ia-o pe <ORDINAL_VALUE> ieșire pe <ROUNDABOUT_EXIT_BEGIN_STREET_NAMES>.",
        "12": "Intră pe <STREET_NAMES> și ia-o pe <ORDINAL_VALUE> ieșire spre <TOWARD_SIGN>.",
        "13": "Intră pe <STREET_NAMES> și ia-o pe ieșirea pe <ROUNDABOUT_EXIT_STREET_NAMES>.",
        "14": "Intră pe <STREET_NAMES> și ia-o pe ieșirea pe <ROUNDABOUT_EXIT_BEGIN_STREET_NAMES>.",
        "15": "Intră pe <STREET_NAMES> și ia-o pe ieșirea spre <TOWARD_SIGN>."
      },
      "ordinal_values": [
        "prima",
        "a doua",
        "a treia",
        "a patra",
        "a cincea",
        "a șasea",
        "a șaptea",
        "a opta",
        "a noua",
        "a zecea"
      ],
      "empty_street_name_labels": [
        "alee",
        "pistă pentru biciclete",
        "traseu pentru ciclism montan",
        "the crosswalk",
        "the stairs",
        "the bridge",
        "the tunnel"
      ],
      "example_phrases": {
        "0": [
          "Enter the roundabout."
        ],
        "1": [
          "Enter the roundabout and take the 1st exit.",
          "Enter the roundabout and take the 2nd exit.",
          "Enter the roundabout and take the 3rd exit.",
          "Enter the roundabout and take the 4th exit.",
          "Enter the roundabout and take the 5th exit.",
          "Enter the roundabout and take the 6th exit.",
          "Enter the roundabout and take the 7th exit.",
          "Enter the roundabout and take the 8th exit.",
          "Enter the roundabout and take the 9th exit.",
          "Enter the roundabout and take the 10th exit."
        ],
        "2": [
          "Enter the roundabout and take the 3rd exit onto Main Street."
        ],
        "3": [
          "Enter the roundabout and take the 3rd exit onto U.S. 3 22/Main Street."
        ],
        "4": [
          "Enter the roundabout and take the 3rd exit toward Baltimore."
        ],
        "5": [
          "Enter the roundabout and take the exit onto Main Street."
        ],
        "6": [
          "Enter the roundabout and take the exit onto U.S. 3 22/Main Street."
        ],
        "7": [
          "Enter the roundabout and take the exit toward Baltimore."
        ],
        "8": [
          "Enter Dupont Circle."
        ],
        "9": [
          "Enter Dupont Circle and take the 1st exit."
        ],
        "10": [
          "Enter Dupont Circle and take the 3rd exit onto Main Street."
        ],
        "11": [
          "Enter Dupont Circle and take the 3rd exit onto U.S. 3 22/Main Street."
        ],
        "12": [
          "Enter Dupont Circle and take the 3rd exit toward Baltimore."
        ],
        "13": [
          "Enter Dupont Circle and take the exit onto Main Street."
        ],
        "14": [
          "Enter Dupont Circle and take the exit onto U.S. 3 22/Main Street."
        ],
        "15": [
          "Enter Dupont Circle and take the exit toward Baltimore."
        ]
      }
    },
    "exit": {
      "phrases": {
        "0": "Ia-o pe ieșirea pe <RELATIVE_DIRECTION>.",
        "1": "Ia-o pe ieșirea <NUMBER_SIGN> pe <RELATIVE_DIRECTION>.",
        "2": "Ia-o pe <BRANCH_SIGN> ieșire pe <RELATIVE_DIRECTION>.",
        "3": "Ia-o pe ieșirea <NUMBER_SIGN> pe <RELATIVE_DIRECTION> pe <BRANCH_SIGN>.",
        "4": "Ia-o pe ieșirea pe <RELATIVE_DIRECTION> spre <TOWARD_SIGN>.",
        "5": "Ia-o pe ieșirea <NUMBER_SIGN> pe <RELATIVE_DIRECTION> spre <TOWARD_SIGN>.",
        "6": "Ia-o pe <BRANCH_SIGN> ieșire pe <RELATIVE_DIRECTION> spre <TOWARD_SIGN>.",
        "7": "Ia-o pe ieșirea <NUMBER_SIGN> pe <RELATIVE_DIRECTION> pe <BRANCH_SIGN> spre <TOWARD_SIGN>.",
        "8": "Ia-o pe <NAME_SIGN> ieșire pe <RELATIVE_DIRECTION>.",
        "10": "Ia-o pe <NAME_SIGN> ieșire pe <RELATIVE_DIRECTION> pe <BRANCH_SIGN>.",
        "12": "Ia-o pe <NAME_SIGN> ieșire pe <RELATIVE_DIRECTION> spre <TOWARD_SIGN>.",
        "14": "Ia-o pe <NAME_SIGN> ieșire pe <RELATIVE_DIRECTION> pe <BRANCH_SIGN> spre <TOWARD_SIGN>.",
        "15": "Ia-o pe ieșire.",
        "16": "Ia-o pe ieșirea <NUMBER_SIGN>.",
        "17": "Ia-o pe <BRANCH_SIGN> ieșire.",
        "18": "Ia-o pe ieșirea <NUMBER_SIGN> pe <BRANCH_SIGN>.",
        "19": "Ia-o pe ieșirea spre <TOWARD_SIGN>.",
        "20": "Ia-o pe ieșirea <NUMBER_SIGN> spre <TOWARD_SIGN>.",
        "21": "Ia-o pe <BRANCH_SIGN> ieșire spre <TOWARD_SIGN>.",
        "22": "Ia-o pe ieșirea <NUMBER_SIGN> pe <BRANCH_SIGN> spre <TOWARD_SIGN>.",
        "23": "Ia-o pe <NAME_SIGN> ieșire.",
        "25": "Ia-o pe <NAME_SIGN> ieșire pe <BRANCH_SIGN>.",
        "27": "Ia-o pe <NAME_SIGN> ieșire spre <TOWARD_SIGN>.",
        "29": "Ia-o pe <NAME_SIGN> ieșire pe <BRANCH_SIGN> spre <TOWARD_SIGN>."
      },
      "relative_directions": [
        "stânga",
        "dreapta"
      ],
      "example_phrases": {
        "0": [
          "Take the exit on the left.",
          "Take the exit on the right."
        ],
        "1": [
          "Take exit 67 B-A on the right."
        ],
        "2": [
          "Take the US 322 West exit on the right."
        ],
        "3": [
          "Take exit 67 B-A on the right onto US 322 West."
        ],
        "4": [
          "Take the exit on the right toward Lewistown."
        ],
        "5": [
          "Take exit 67 B-A on the right toward Lewistown."
        ],
        "6": [
          "Take the US 322 West exit on the right toward Lewistown."
        ],
        "7": [
          "Take exit 67 B-A on the right onto US 322 West toward Lewistown/State College."
        ],
        "8": [
          "Take the White Marsh Boulevard exit on the left."
        ],
        "10": [
          "Take the White Marsh Boulevard exit on the left onto MD 43 East."
        ],
        "12": [
          "Take the White Marsh Boulevard exit on the left toward White Marsh."
        ],
        "14": [
          "Take the White Marsh Boulevard exit on the left onto MD 43 East toward White Marsh."
        ],
        "15": [
          "Take the exit."
        ],
        "16": [
          "Take exit 67 B-A."
        ],
        "17": [
          "Take the US 322 West exit."
        ],
        "18": [
          "Take exit 67 B-A onto US 322 West."
        ],
        "19": [
          "Take the exit toward Lewistown."
        ],
        "20": [
          "Take exit 67 B-A toward Lewistown."
        ],
        "21": [
          "Take the US 322 West exit toward Lewistown."
        ],
        "22": [
          "Take exit 67 B-A onto US 322 West toward Lewistown/State College."
        ],
        "23": [
          "Take the White Marsh Boulevard exit."
        ],
        "25": [
          "Take the White Marsh Boulevard exit onto MD 43 East."
        ],
        "27": [
          "Take the White Marsh Boulevard exit toward White Marsh."
        ],
        "29": [
          "Take the White Marsh Boulevard exit onto MD 43 East toward White Marsh."
        ]
      }
    },
    "exit_roundabout": {
      "phrases": {
        "0": "Ieși din sensul giratoriu.",
        "1": "Ieși din sensul giratoriu pe <STREET_NAMES>.",
        "2": "Ieși din sensul giratoriu pe <BEGIN_STREET_NAMES>. Continuă pe <STREET_NAMES>.",
        "3": "Ieși din sensul giratoriu spre <TOWARD_SIGN>."
      },
      "empty_street_name_labels": [
        "alee",
        "pistă de biciclete",
        "traseu pentru ciclism montan",
        "the crosswalk",
        "the stairs",
        "the bridge",
        "the tunnel"
      ],
      "example_phrases": {
        "0": [
          "Exit the roundabout."
        ],
        "1": [
          "Exit the roundabout onto Philadelphia Road/MD 7."
        ],
        "2": [
          "Exit the roundabout onto Catoctin Mountain Highway/US 15. Continue on US 15."
        ],
        "3": [
          "Exit the roundabout toward Baltimore."
        ]
      }
    },
    "exit_roundabout_verbal": {
      "phrases": {
        "0": "Ieși din sensul giratoriu.",
        "1": "Ieși din sensul giratoriu pe <STREET_NAMES>.",
        "2": "Ieși din sensul giratoriu pe <BEGIN_STREET_NAMES>.",
        "3": "Ieși din sensul giratoriu spre <TOWARD_SIGN>."
      },
      "empty_street_name_labels": [
        "alee",
        "pistă de biciclete",
        "traseu pentru ciclism montan",
        "the crosswalk",
        "the stairs",
        "the bridge",
        "the tunnel"
      ],
      "example_phrases": {
        "0": [
          "Exit the roundabout."
        ],
        "1": [
          "Exit the roundabout onto Philadelphia Road, Maryland 7."
        ],
        "2": [
          "Exit the roundabout onto Catoctin Mountain Highway, U.S. 15."
        ],
        "3": [
          "Exit the roundabout toward Baltimore."
        ]
      }
    },
    "exit_verbal": {
      "phrases": {
        "0": "Ia-o pe ieșirea spre <RELATIVE_DIRECTION>.",
        "1": "Ia-o pe ieșirea <NUMBER_SIGN> spre <RELATIVE_DIRECTION>.",
        "2": "Ia-o pe <BRANCH_SIGN> ieșire spre <RELATIVE_DIRECTION>.",
        "3": "Ia-o pe ieșirea <NUMBER_SIGN> spre <RELATIVE_DIRECTION> pe <BRANCH_SIGN>.",
        "4": "Ia-o pe ieșirea pe <RELATIVE_DIRECTION> spre <TOWARD_SIGN>.",
        "5": "Ia-o pe ieșirea <NUMBER_SIGN> pe <RELATIVE_DIRECTION> spre <TOWARD_SIGN>.",
        "6": "Ia-o pe <BRANCH_SIGN> ieșire pe <RELATIVE_DIRECTION> spre <TOWARD_SIGN>.",
        "7": "Ia-o pe ieșirea <NUMBER_SIGN> pe <RELATIVE_DIRECTION> pe <BRANCH_SIGN> spre <TOWARD_SIGN>.",
        "8": "Ia-o pe <NAME_SIGN> ieșire pe <RELATIVE_DIRECTION>.",
        "10": "Ia-o pe <NAME_SIGN> ieșire pe <RELATIVE_DIRECTION> pe <BRANCH_SIGN>.",
        "12": "Ia-o pe <NAME_SIGN> ieșire pe <RELATIVE_DIRECTION> spre <TOWARD_SIGN>.",
        "14": "Ia-o pe <NAME_SIGN> ieșire pe <RELATIVE_DIRECTION> pe <BRANCH_SIGN> spre <TOWARD_SIGN>.",
        "15": "Ia-o pe ieșire.",
        "16": "Ia-o pe ieșirea <NUMBER_SIGN>.",
        "17": "Ia-o pe <BRANCH_SIGN> ieșire.",
        "18": "Ia-o pe ieșirea <NUMBER_SIGN> pe <BRANCH_SIGN>.",
        "19": "Ia-o pe ieșirea spre <TOWARD_SIGN>.",
        "20": "Ia-o pe ieșirea <NUMBER_SIGN> spre <TOWARD_SIGN>.",
        "21": "Ia-o pe <BRANCH_SIGN> ieșire spre <TOWARD_SIGN>.",
        "22": "Ia-o pe ieșirea <NUMBER_SIGN> pe <BRANCH_SIGN> spre <TOWARD_SIGN>.",
        "23": "Ia-o pe <NAME_SIGN> ieșire.",
        "25": "Ia-o pe <NAME_SIGN> ieșire pe <BRANCH_SIGN>.",
        "27": "Ia-o pe <NAME_SIGN> ieșire spre <TOWARD_SIGN>.",
        "29": "Ia-o pe <NAME_SIGN> ieșire pe <BRANCH_SIGN> spre <TOWARD_SIGN>."
      },
      "relative_directions": [
        "stânga",
        "dreapta"
      ],
      "example_phrases": {
        "0": [
          "Take the exit on the left.",
          "Take the exit on the right."
        ],
        "1": [
          "Take exit 67 B-A on the right."
        ],
        "2": [
          "Take the U.S. 3 22 West exit on the right."
        ],
        "3": [
          "Take exit 67 B-A on the right onto U.S. 3 22 West."
        ],
        "4": [
          "Take the exit on the right toward Lewistown."
        ],
        "5": [
          "Take exit 67 B-A on the right toward Lewistown."
        ],
        "6": [
          "Take the U.S. 3 22 West exit on the right toward Lewistown."
        ],
        "7": [
          "Take exit 67 B-A on the right onto U.S. 3 22 West toward Lewistown, State College."
        ],
        "8": [
          "Take the White Marsh Boulevard exit on the left."
        ],
        "10": [
          "Take the White Marsh Boulevard exit on the left onto Maryland 43 East."
        ],
        "12": [
          "Take the White Marsh Boulevard exit on the left toward White Marsh."
        ],
        "14": [
          "Take the White Marsh Boulevard exit on the left onto Maryland 43 East toward White Marsh."
        ],
        "15": [
          "Take the exit."
        ],
        "16": [
          "Take exit 67 B-A."
        ],
        "17": [
          "Take the US 322 West exit."
        ],
        "18": [
          "Take exit 67 B-A onto US 322 West."
        ],
        "19": [
          "Take the exit toward Lewistown."
        ],
        "20": [
          "Take exit 67 B-A toward Lewistown."
        ],
        "21": [
          "Take the US 322 West exit toward Lewistown."
        ],
        "22": [
          "Take exit 67 B-A onto US 322 West toward Lewistown/State College."
        ],
        "23": [
          "Take the White Marsh Boulevard exit."
        ],
        "25": [
          "Take the White Marsh Boulevard exit onto MD 43 East."
        ],
        "27": [
          "Take the White Marsh Boulevard exit toward White Marsh."
        ],
        "29": [
          "Take the White Marsh Boulevard exit onto MD 43 East toward White Marsh."
        ]
      }
    },
    "exit_visual": {
      "phrases": {
        "0": "Ieșire <EXIT_NUMBERS>"
      },
      "example_phrases": {
        "0": [
          "Exit 1A"
        ]
      }
    },
    "keep": {
      "phrases": {
        "0": "Ține <RELATIVE_DIRECTION> la bifurcație.",
        "1": "Ține <RELATIVE_DIRECTION> pentru a o lua pe ieșirea <NUMBER_SIGN>.",
        "2": "Ține <RELATIVE_DIRECTION> pentru a o lua pe <STREET_NAMES>.",
        "3": "Ține <RELATIVE_DIRECTION> pentru a o lua pe ieșirea <NUMBER_SIGN> pe <STREET_NAMES>.",
        "4": "Ține <RELATIVE_DIRECTION> spre <TOWARD_SIGN>.",
        "5": "Ține <RELATIVE_DIRECTION> pentru a o lua pe ieșirea <NUMBER_SIGN> spre <TOWARD_SIGN>.",
        "6": "Ține <RELATIVE_DIRECTION> pentru a o lua pe <STREET_NAMES> spre <TOWARD_SIGN>.",
        "7": "Ține <RELATIVE_DIRECTION> pentru a o lua pe ieșirea <NUMBER_SIGN> pe <STREET_NAMES> spre <TOWARD_SIGN>."
      },
      "empty_street_name_labels": [
        "alee",
        "pistă pentru biciclete",
        "traseu pentru ciclism montan",
        "the crosswalk",
        "the stairs",
        "the bridge",
        "the tunnel"
      ],
      "relative_directions": [
        "stânga",
        "drept înainte",
        "dreapta"
      ],
      "example_phrases": {
        "0": [
          "Keep left at the fork.",
          "Keep straight at the fork.",
          "Keep right at the fork."
        ],
        "1": [
          "Keep right to take exit 62."
        ],
        "2": [
          "Keep right to take I 895 South."
        ],
        "3": [
          "Keep right to take exit 62 onto I 895 South."
        ],
        "4": [
          "Keep right toward Annapolis."
        ],
        "5": [
          "Keep right to take exit 62 toward Annapolis."
        ],
        "6": [
          "Keep right to take I 895 South toward Annapolis."
        ],
        "7": [
          "Keep right to take exit 62 onto I 895 South toward Annapolis."
        ]
      }
    },
    "keep_to_stay_on": {
      "phrases": {
        "0": "Ține <RELATIVE_DIRECTION> pentru a rămâne pe <STREET_NAMES>.",
        "1": "Ține <RELATIVE_DIRECTION> pentru a o lua pe ieșirea <NUMBER_SIGN> pentru a rămâne pe <STREET_NAMES>.",
        "2": "Ține <RELATIVE_DIRECTION> pentru a rămâne pe <STREET_NAMES> spre <TOWARD_SIGN>.",
        "3": "Ține <RELATIVE_DIRECTION> pentru a o lua pe ieșirea <NUMBER_SIGN> pentru a rămâne pe <STREET_NAMES> spre <TOWARD_SIGN>."
      },
      "empty_street_name_labels": [
        "alee",
        "pistă pentru biciclete",
        "traseu pentru ciclism montan",
        "the crosswalk",
        "the stairs",
        "the bridge",
        "the tunnel"
      ],
      "relative_directions": [
        "stânga",
        "drept înainte",
        "dreapta"
      ],
      "example_phrases": {
        "0": [
          "Keep left to stay on I 95 South.",
          "Keep straight to stay on I 95 South.",
          "Keep right to stay on I 95 South."
        ],
        "1": [
          "Keep left to take exit 62 to stay on I 95 South."
        ],
        "2": [
          "Keep left to stay on I 95 South toward Baltimore."
        ],
        "3": [
          "Keep left to take exit 62 to stay on I 95 South toward Baltimore."
        ]
      }
    },
    "keep_to_stay_on_verbal": {
      "phrases": {
        "0": "Ține <RELATIVE_DIRECTION> pentru a rămâne pe <STREET_NAMES>.",
        "1": "Ține <RELATIVE_DIRECTION> pentru a o lua pe ieșirea <NUMBER_SIGN> pentru a rămâne pe <STREET_NAMES>.",
        "2": "Ține <RELATIVE_DIRECTION> pentru a rămâne pe <STREET_NAMES> spre <TOWARD_SIGN>.",
        "3": "Ține <RELATIVE_DIRECTION> pentru a o lua pe ieșirea <NUMBER_SIGN> pentru a rămâne pe <STREET_NAMES> spre <TOWARD_SIGN>."
      },
      "empty_street_name_labels": [
        "alee",
        "pistă pentru biciclete",
        "traseu pentru ciclism montan",
        "the crosswalk",
        "the stairs",
        "the bridge",
        "the tunnel"
      ],
      "relative_directions": [
        "stânga",
        "drept înainte",
        "dreapta"
      ],
      "example_phrases": {
        "0": [
          "Keep left to stay on Interstate 95 South.",
          "Keep straight to stay on Interstate 95 South.",
          "Keep right to stay on Interstate 95 South."
        ],
        "1": [
          "Keep left to take exit 62 to stay on Interstate 95 South."
        ],
        "2": [
          "Keep left to stay on I 95 South toward Baltimore."
        ],
        "3": [
          "Keep left to take exit 62 to stay on Interstate 95 South toward Baltimore."
        ]
      }
    },
    "keep_verbal": {
      "phrases": {
        "0": "Ține <RELATIVE_DIRECTION> la bifurcație.",
        "1": "Ține <RELATIVE_DIRECTION> pentru a o lua pe ieșirea <NUMBER_SIGN>.",
        "2": "Ține <RELATIVE_DIRECTION> pentru a o lua pe <STREET_NAMES>.",
        "3": "Ține <RELATIVE_DIRECTION> pentru a o lua pe ieșirea <NUMBER_SIGN> pe <STREET_NAMES>.",
        "4": "Ține <RELATIVE_DIRECTION> spre <TOWARD_SIGN>.",
        "5": "Ține <RELATIVE_DIRECTION> pentru a o lua pe ieșirea <NUMBER_SIGN> spre <TOWARD_SIGN>.",
        "6": "Ține <RELATIVE_DIRECTION> pentru a o lua pe <STREET_NAMES> spre <TOWARD_SIGN>.",
        "7": "Ține <RELATIVE_DIRECTION> pentru a o lua pe ieșirea <NUMBER_SIGN> pe <STREET_NAMES> spre <TOWARD_SIGN>."
      },
      "empty_street_name_labels": [
        "alee",
        "pistă pentru biciclete",
        "traseu pentru ciclism montan",
        "the crosswalk",
        "the stairs",
        "the bridge",
        "the tunnel"
      ],
      "relative_directions": [
        "stânga",
        "drept înainte",
        "dreapta"
      ],
      "example_phrases": {
        "0": [
          "Keep left at the fork.",
          "Keep straight at the fork.",
          "Keep right at the fork."
        ],
        "1": [
          "Keep right to take exit 62."
        ],
        "2": [
          "Keep right to take Interstate 8 95 South."
        ],
        "3": [
          "Keep right to take exit 62 onto Interstate 8 95 South."
        ],
        "4": [
          "Keep right toward Annapolis."
        ],
        "5": [
          "Keep right to take exit 62 toward Annapolis."
        ],
        "6": [
          "Keep right to take Interstate 8 95 South toward Annapolis."
        ],
        "7": [
          "Keep right to take exit 62 onto Interstate 8 95 South toward Annapolis."
        ]
      }
    },
    "merge": {
      "phrases": {
        "0": "Intră pe banda.",
        "1": "Intră pe banda <RELATIVE_DIRECTION>.",
        "2": "Intră pe banda pentru <STREET_NAMES>.",
        "3": "Intră pe banda <RELATIVE_DIRECTION> pe <STREET_NAMES>.",
        "4": "Intră pe banda spre <TOWARD_SIGN>.",
        "5": "Intră pe banda <RELATIVE_DIRECTION> spre <TOWARD_SIGN>."
      },
      "relative_directions": [
        "stânga",
        "dreapta"
      ],
      "empty_street_name_labels": [
        "alee",
        "pistă pentru biciclete",
        "traseu pentru ciclism montan",
        "the crosswalk",
        "the stairs",
        "the bridge",
        "the tunnel"
      ],
      "example_phrases": {
        "0": [
          "Merge."
        ],
        "1": [
          "Merge left."
        ],
        "2": [
          "Merge onto I 76 West/Pennsylvania Turnpike."
        ],
        "3": [
          "Merge right onto I 83 South."
        ],
        "4": [
          "Merge toward Baltimore."
        ],
        "5": [
          "Merge right toward Baltimore."
        ]
      }
    },
    "merge_verbal": {
      "phrases": {
        "0": "Intră pe banda.",
        "1": "Intră pe banda <RELATIVE_DIRECTION>.",
        "2": "Intră pe banda pentru <STREET_NAMES>.",
        "3": "Intră pe banda <RELATIVE_DIRECTION> pe <STREET_NAMES>.",
        "4": "Intră pe banda spre <TOWARD_SIGN>.",
        "5": "Intră pe banda <RELATIVE_DIRECTION> spre <TOWARD_SIGN>."
      },
      "relative_directions": [
        "stânga",
        "dreapta"
      ],
      "empty_street_name_labels": [
        "alee",
        "pistă pentru biciclete",
        "traseu pentru ciclism montan",
        "the crosswalk",
        "the stairs",
        "the bridge",
        "the tunnel"
      ],
      "example_phrases": {
        "0": [
          "Merge."
        ],
        "1": [
          "Merge left."
        ],
        "2": [
          "Merge onto I 76 West/Pennsylvania Turnpike."
        ],
        "3": [
          "Merge right onto I 83 South."
        ],
        "4": [
          "Merge toward Baltimore."
        ],
        "5": [
          "Merge right toward Baltimore."
        ]
      }
    },
    "post_transition_transit_verbal": {
      "phrases": {
        "0": "Călătorește <TRANSIT_STOP_COUNT> <TRANSIT_STOP_COUNT_LABEL>."
      },
      "transit_stop_count_labels": {
        "one": "oprire",
        "other": "opriri"
      },
      "example_phrases": {
        "0": [
          "Travel 1 stop.",
          "Travel 3 stops."
        ]
      }
    },
    "post_transition_verbal": {
      "phrases": {
        "0": "Continuă pe o distanță de <LENGTH>.",
        "1": "Continuă pe <STREET_NAMES> pe o distanță de <LENGTH>."
      },
      "empty_street_name_labels": [
        "alee",
        "pistă pentru biciclete",
        "traseu pentru ciclism montan",
        "the crosswalk",
        "the stairs",
        "the bridge",
        "the tunnel"
      ],
      "metric_lengths": [
        "<KILOMETERS> kilometri",
        "1 kilometru",
        "<METERS> metri",
        "mai puțin de 10 metri"
      ],
      "us_customary_lengths": [
        "<MILES> mile",
        "1 milă",
        "jumătate de milă",
        "un sfert de milă",
        "<FEET> picioare",
        "mai puțin de 10 picioare"
      ],
      "example_phrases": {
        "0": [
          "Continue for 300 feet.",
          "Continue for 9 miles."
        ],
        "1": [
          "Continue on Pennsylvania 7 43 for 6.2 miles.",
          "Continue on Main Street, Vermont 30 for 1 tenth of a mile."
        ]
      }
    },
    "ramp": {
      "phrases": {
        "0": "Ia-o pe rampă spre <RELATIVE_DIRECTION>.",
        "1": "Ia-o pe <BRANCH_SIGN> rampă spre <RELATIVE_DIRECTION>.",
        "2": "Ia-o pe rampă pe <RELATIVE_DIRECTION> spre <TOWARD_SIGN>.",
        "3": "Ia-o pe <BRANCH_SIGN> rampă pe <RELATIVE_DIRECTION> spre <TOWARD_SIGN>.",
        "4": "Ia-o pe <NAME_SIGN> rampă pe <RELATIVE_DIRECTION>.",
        "5": "Întoarce <RELATIVE_DIRECTION> pentru a lua pe rampă.",
        "6": "Întoarce <RELATIVE_DIRECTION> pentru a o lua pe <BRANCH_SIGN> rampă.",
        "7": "Întoarce <RELATIVE_DIRECTION> pentru a o lua pe rampa spre <TOWARD_SIGN>.",
        "8": "Întoarce <RELATIVE_DIRECTION> pentru a o lua pe <BRANCH_SIGN> rampă spre <TOWARD_SIGN>.",
        "9": "Întoarce <RELATIVE_DIRECTION> pentru a o lua pe <NAME_SIGN> rampă.",
        "10": "Ia-o pe rampă.",
        "11": "Ia-o pe <BRANCH_SIGN> rampă.",
        "12": "Ia-o pe rampa spre <TOWARD_SIGN>.",
        "13": "Ia-o pe <BRANCH_SIGN> rampă spre <TOWARD_SIGN>.",
        "14": "Ia-o pe <NAME_SIGN> rampă."
      },
      "relative_directions": [
        "stânga",
        "dreapta"
      ],
      "example_phrases": {
        "0": [
          "Take the ramp on the left.",
          "Take the ramp on the right."
        ],
        "1": [
          "Take the I 95 ramp on the right."
        ],
        "2": [
          "Take the ramp on the left toward JFK."
        ],
        "3": [
          "Take the South Conduit Avenue ramp on the left toward JFK."
        ],
        "4": [
          "Take the Gettysburg Pike ramp on the right."
        ],
        "5": [
          "Turn left to take the ramp.",
          "Turn right to take the ramp."
        ],
        "6": [
          "Turn left to take the PA 283 West ramp."
        ],
        "7": [
          "Turn left to take the ramp toward Harrisburg/Harrisburg International Airport."
        ],
        "8": [
          "Turn left to take the PA 283 West ramp toward Harrisburg/Harrisburg International Airport."
        ],
        "9": [
          "Turn right to take the Gettysburg Pike ramp."
        ],
        "10": [
          "Take the ramp."
        ],
        "11": [
          "Take the I 95 ramp."
        ],
        "12": [
          "Take the ramp toward JFK."
        ],
        "13": [
          "Take the Soutch Conduit Avenue ramp toward JFK."
        ],
        "14": [
          "Take the Gettysburg ramp."
        ]
      }
    },
    "ramp_straight": {
      "phrases": {
        "0": "Mergi înainte pentru a o lua pe rampă.",
        "1": "Mergi drept înainte pentru a o lua pe <BRANCH_SIGN> rampă.",
        "2": "Mergi drept înainte pentru a o lua pe rampa spre <TOWARD_SIGN>.",
        "3": "Mergi drept înainte pentru a o lua pe <BRANCH_SIGN> rampă spre <TOWARD_SIGN>.",
        "4": "Mergi drept înainte pentru a o lua pe <NAME_SIGN> rampă."
      },
      "example_phrases": {
        "0": [
          "Stay straight to take the ramp."
        ],
        "1": [
          "Stay straight to take the US 322 East ramp."
        ],
        "2": [
          "Stay straight to take the ramp toward Hershey."
        ],
        "3": [
          "Stay straight to take the US 322 East/US 422 East/US 522 East/US 622 East ramp toward Hershey/Palmdale/Palmyra/Campbelltown."
        ],
        "4": [
          "Stay straight to take the Gettysburg Pike ramp."
        ]
      }
    },
    "ramp_straight_verbal": {
      "phrases": {
        "0": "Mergi drept înainte pentru a o lua pe rampă.",
        "1": "Mergi drept înainte pentru a o lua pe <BRANCH_SIGN> rampă.",
        "2": "Mergi drept înainte pentru a o lua pe rampa spre <TOWARD_SIGN>.",
        "3": "Mergi drept înainte pentru a o lua pe <BRANCH_SIGN> rampă spre <TOWARD_SIGN>.",
        "4": "Mergi drept înainte pentru a o lua pe <NAME_SIGN> rampă."
      },
      "example_phrases": {
        "0": [
          "Stay straight to take the ramp."
        ],
        "1": [
          "Stay straight to take the U.S. 3 22 East ramp."
        ],
        "2": [
          "Stay straight to take the ramp toward Hershey."
        ],
        "3": [
          "Stay straight to take the U.S. 3 22 East, U.S. 4 22 East ramp toward Hershey, Palmdale."
        ],
        "4": [
          "Stay straight to take the Gettysburg Pike ramp."
        ]
      }
    },
    "ramp_verbal": {
      "phrases": {
        "0": "Ia-o pe rampa spre <RELATIVE_DIRECTION>.",
        "1": "Ia-o pe <BRANCH_SIGN> rampă spre <RELATIVE_DIRECTION>.",
        "2": "Ia-o pe rampa de pe <RELATIVE_DIRECTION> spre <TOWARD_SIGN>.",
        "3": "Ia-o pe <BRANCH_SIGN> rampă de pe <RELATIVE_DIRECTION> spre <TOWARD_SIGN>.",
        "4": "Ia-o pe <NAME_SIGN> rampă de pe <RELATIVE_DIRECTION>.",
        "5": "Întoarce la <RELATIVE_DIRECTION> pentru a o lua pe rampă.",
        "6": "Întoarce la <RELATIVE_DIRECTION> pentru a o lua pe <BRANCH_SIGN> rampă.",
        "7": "Întoarce la <RELATIVE_DIRECTION> pentru a o lua pe rampa spre <TOWARD_SIGN>.",
        "8": "Întoarce la <RELATIVE_DIRECTION> pentru a o lua pe <BRANCH_SIGN> rampă spre <TOWARD_SIGN>.",
        "9": "Întoarce la <RELATIVE_DIRECTION> pentru a o lua pe <NAME_SIGN> rampă.",
        "10": "Ia-o pe rampă.",
        "11": "Ia-o pe <BRANCH_SIGN> rampă.",
        "12": "Ia-o pe rampa spre <TOWARD_SIGN>.",
        "13": "Ia-o pe <BRANCH_SIGN> rampă spre <TOWARD_SIGN>.",
        "14": "Ia-o pe <NAME_SIGN> rampă."
      },
      "relative_directions": [
        "stânga",
        "dreapta"
      ],
      "example_phrases": {
        "0": [
          "Take the ramp on the left.",
          "Take the ramp on the right."
        ],
        "1": [
          "Take the Interstate 95 ramp on the right."
        ],
        "2": [
          "Take the ramp on the left toward JFK."
        ],
        "3": [
          "Take the South Conduit Avenue ramp on the left toward JFK."
        ],
        "4": [
          "Take the Gettysburg Pike ramp on the right."
        ],
        "5": [
          "Turn left to take the ramp.",
          "Turn right to take the ramp."
        ],
        "6": [
          "Turn left to take the Pennsylvania 2 83 West ramp."
        ],
        "7": [
          "Turn left to take the ramp toward Harrisburg/Harrisburg International Airport."
        ],
        "8": [
          "Turn left to take the Pennsylvania 2 83 West ramp toward Harrisburg, Harrisburg International Airport."
        ],
        "9": [
          "Turn right to take the Gettysburg Pike ramp."
        ],
        "10": [
          "Take the ramp."
        ],
        "11": [
          "Take the Interstate 95 ramp."
        ],
        "12": [
          "Take the ramp toward JFK."
        ],
        "13": [
          "Take the South Conduit Avenue ramp toward JFK."
        ],
        "14": [
          "Take the Gettysburg Pike ramp."
        ]
      }
    },
    "sharp": {
      "phrases": {
        "0": "Virează strâns la <RELATIVE_DIRECTION>.",
        "1": "Virează strâns la <RELATIVE_DIRECTION> pe <STREET_NAMES>.",
        "2": "Virează strâns la <RELATIVE_DIRECTION> pe <BEGIN_STREET_NAMES>. Continuă pe <STREET_NAMES>.",
        "3": "Virează strâns la <RELATIVE_DIRECTION> pentru a rămâne pe <STREET_NAMES>.",
        "4": "Virează strâns la <RELATIVE_DIRECTION> la <JUNCTION_NAME>.",
        "5": "Virează strâns la <RELATIVE_DIRECTION> spre <TOWARD_SIGN>."
      },
      "empty_street_name_labels": [
        "alee",
        "pistă pentru biciclete",
        "traseu pentru ciclism montan",
        "the crosswalk",
        "the stairs",
        "the bridge",
        "the tunnel"
      ],
      "relative_directions": [
        "stânga",
        "dreapta"
      ],
      "example_phrases": {
        "0": [
          "Make a sharp left."
        ],
        "1": [
          "Make a sharp right onto Flatbush Avenue."
        ],
        "2": [
          "Make a sharp left onto North Bond Street/US 1 Business/MD 924. Continue on MD 924."
        ],
        "3": [
          "Make a sharp right to stay on Sunstone Drive."
        ],
        "4": [
          "Make a sharp right at Mannenbashi East."
        ],
        "5": [
          "Make a sharp left toward Baltimore."
        ]
      }
    },
    "sharp_verbal": {
      "phrases": {
        "0": "Virează strâns la <RELATIVE_DIRECTION>.",
        "1": "Virează strâns la <RELATIVE_DIRECTION> pe <STREET_NAMES>.",
        "2": "Virează strâns la <RELATIVE_DIRECTION> pe <BEGIN_STREET_NAMES>.",
        "3": "Virează strâns la <RELATIVE_DIRECTION> pentru a rămâne pe <STREET_NAMES>.",
        "4": "Virează strâns la <RELATIVE_DIRECTION> la <JUNCTION_NAME>.",
        "5": "Virează strâns la <RELATIVE_DIRECTION> spre <TOWARD_SIGN>."
      },
      "empty_street_name_labels": [
        "alee",
        "pistă pentru biciclete",
        "traseu pentru ciclism montan",
        "the crosswalk",
        "the stairs",
        "the bridge",
        "the tunnel"
      ],
      "relative_directions": [
        "stânga",
        "dreapta"
      ],
      "example_phrases": {
        "0": [
          "Make a sharp left."
        ],
        "1": [
          "Make a sharp right onto Flatbush Avenue."
        ],
        "2": [
          "Make a sharp left onto North Bond Street, U.S. 1 Business."
        ],
        "3": [
          "Make a sharp right to stay on Sunstone Drive."
        ],
        "4": [
          "Make a sharp right at Mannenbashi East."
        ],
        "5": [
          "Make a sharp left toward Baltimore."
        ]
      }
    },
    "start": {
      "phrases": {
        "0": "Îndreaptă-te spre <CARDINAL_DIRECTION>.",
        "1": "Îndreaptă-te spre <CARDINAL_DIRECTION> pe <STREET_NAMES>.",
        "2": "Îndreaptă-te spre <CARDINAL_DIRECTION> pe <BEGIN_STREET_NAMES>. Continuă pe <STREET_NAMES>.",
        "4": "Condu spre <CARDINAL_DIRECTION>.",
        "5": "Condu spre <CARDINAL_DIRECTION> pe <STREET_NAMES>.",
        "6": "Condu spre <CARDINAL_DIRECTION> pe <BEGIN_STREET_NAMES>. Continuă pe <STREET_NAMES>.",
        "8": "Mergi spre <CARDINAL_DIRECTION>.",
        "9": "Mergi spre <CARDINAL_DIRECTION> pe <STREET_NAMES>.",
        "10": "Mergi spre <CARDINAL_DIRECTION> pe <BEGIN_STREET_NAMES>. Continuă pe <STREET_NAMES>.",
        "16": "Pedalează spre <CARDINAL_DIRECTION>.",
        "17": "Pedalează spre <CARDINAL_DIRECTION> pe <STREET_NAMES>.",
        "18": "Pedalează spre <CARDINAL_DIRECTION> pe <BEGIN_STREET_NAMES>. Continuă pe <STREET_NAMES>."
      },
      "cardinal_directions": [
        "nord",
        "nord-est",
        "est",
        "sud-est",
        "sud",
        "sud-vest",
        "vest",
        "nord-vest"
      ],
      "empty_street_name_labels": [
        "alee",
        "pistă pentru biciclete",
        "traseu pentru ciclism montan",
        "the crosswalk",
        "the stairs",
        "the bridge",
        "the tunnel"
      ],
      "example_phrases": {
        "0": [
          "Head east.",
          "Head north."
        ],
        "1": [
          "Head southwest on 5th Avenue.",
          "Head west on the walkway",
          "Head east on the cycleway",
          "Head north on the mountain bike trail"
        ],
        "2": [
          "Head south on North Prince Street/US 222/PA 272. Continue on US 222/PA 272."
        ],
        "4": [
          "Drive east.",
          "Drive north."
        ],
        "5": [
          "Drive southwest on 5th Avenue."
        ],
        "6": [
          "Drive south on North Prince Street/US 222/PA 272. Continue on US 222/PA 272."
        ],
        "8": [
          "Walk east.",
          "Walk north."
        ],
        "9": [
          "Walk southwest on 5th Avenue.",
          "Walk west on the walkway"
        ],
        "10": [
          "Walk south on North Prince Street/US 222/PA 272. Continue on US 222/PA 272."
        ],
        "16": [
          "Bike east.",
          "Bike north."
        ],
        "17": [
          "Bike southwest on 5th Avenue.",
          "Bike east on the cycleway",
          "Bike north on the mountain bike trail"
        ],
        "18": [
          "Bike south on North Prince Street/US 222/PA 272. Continue on US 222/PA 272."
        ]
      }
    },
    "start_verbal": {
      "phrases": {
        "0": "Îndreaptă-te spre <CARDINAL_DIRECTION>.",
        "1": "Îndreaptă-te spre <CARDINAL_DIRECTION> pe o distanță de <LENGTH>.",
        "2": "Îndreaptă-te spre <CARDINAL_DIRECTION> pe <STREET_NAMES>.",
        "3": "Îndreaptă-te spre <CARDINAL_DIRECTION> pe <STREET_NAMES> pe o distanță de <LENGTH>.",
        "4": "Îndreaptă-te spre <CARDINAL_DIRECTION> pe <BEGIN_STREET_NAMES>.",
        "5": "Condu spre <CARDINAL_DIRECTION>.",
        "6": "Condu spre <CARDINAL_DIRECTION> pe o distanță de <LENGTH>.",
        "7": "Condu spre <CARDINAL_DIRECTION> pe <STREET_NAMES>.",
        "8": "Condu spre <CARDINAL_DIRECTION> pe <STREET_NAMES> pe o distanță de <LENGTH>.",
        "9": "Condu spre <CARDINAL_DIRECTION> pe <BEGIN_STREET_NAMES>.",
        "10": "Mergi spre <CARDINAL_DIRECTION>.",
        "11": "Mergi spre <CARDINAL_DIRECTION> pe o distanță de <LENGTH>.",
        "12": "Mergi spre <CARDINAL_DIRECTION> pe <STREET_NAMES>.",
        "13": "Mergi spre <CARDINAL_DIRECTION> pe <STREET_NAMES> pe o distanță de <LENGTH>.",
        "14": "Mergi spre <CARDINAL_DIRECTION> pe <BEGIN_STREET_NAMES>.",
        "15": "Pedalează spre <CARDINAL_DIRECTION>.",
        "16": "Pedalează spre <CARDINAL_DIRECTION> pe o distanță de <LENGTH>.",
        "17": "Pedalează spre <CARDINAL_DIRECTION> pe <STREET_NAMES>.",
        "18": "Pedalează spre <CARDINAL_DIRECTION> pe <STREET_NAMES> pe o distanță de <LENGTH>.",
        "19": "Pedalează spre <CARDINAL_DIRECTION> pe <BEGIN_STREET_NAMES>."
      },
      "cardinal_directions": [
        "nord",
        "nord-est",
        "est",
        "sud-est",
        "sud",
        "sud-vest",
        "vest",
        "nord-vest"
      ],
      "empty_street_name_labels": [
        "alee",
        "pistă de biciclete",
        "traseu pentru ciclism montan",
        "the crosswalk",
        "the stairs",
        "the bridge",
        "the tunnel"
      ],
      "metric_lengths": [
        "<KILOMETERS> kilometri",
        "1 kilometru",
        "<METERS> metri",
        "mai puțin de 10 metri"
      ],
      "us_customary_lengths": [
        "<MILES> mile",
        "1 milă",
        "jumătate de milă",
        "un sfert de milă",
        "<FEET> picioare",
        "mai puțin de 10 picioare"
      ],
      "example_phrases": {
        "0": [
          "Head east.",
          "Head north."
        ],
        "1": [
          "Head east for a half mile.",
          "Head north for 1 kilometer."
        ],
        "2": [
          "Head southwest on 5th Avenue."
        ],
        "3": [
          "Head southwest on 5th Avenue for 1 tenth of a mile."
        ],
        "4": [
          "Head south on North Prince Street, U.S. 2 22."
        ],
        "5": [
          "Drive east.",
          "Drive north."
        ],
        "6": [
          "Drive east for a half mile.",
          "Drive north for 1 kilometer."
        ],
        "7": [
          "Drive southwest on 5th Avenue."
        ],
        "8": [
          "Drive southwest on 5th Avenue for 1 tenth of a mile."
        ],
        "9": [
          "Drive south on North Prince Street, U.S. 2 22."
        ],
        "10": [
          "Walk east.",
          "Walk north."
        ],
        "11": [
          "Walk east for a half mile.",
          "Walk north for 1 kilometer."
        ],
        "12": [
          "Walk southwest on 5th Avenue."
        ],
        "13": [
          "Walk southwest on 5th Avenue for 1 tenth of a mile."
        ],
        "14": [
          "Walk south on North Prince Street, U.S. 2 22."
        ],
        "15": [
          "Bike east.",
          "Bike north."
        ],
        "16": [
          "Bike east for a half mile.",
          "Bike north for 1 kilometer."
        ],
        "17": [
          "Bike southwest on 5th Avenue."
        ],
        "18": [
          "Bike southwest on 5th Avenue for 1 tenth of a mile."
        ],
        "19": [
          "Bike south on North Prince Street, U.S. 2 22."
        ]
      }
    },
    "transit": {
      "phrases": {
        "0": "Ia-o pe <TRANSIT_NAME>. (<TRANSIT_STOP_COUNT> <TRANSIT_STOP_COUNT_LABEL>)",
        "1": "Ia-o pe <TRANSIT_NAME> spre <TRANSIT_HEADSIGN>. (<TRANSIT_STOP_COUNT> <TRANSIT_STOP_COUNT_LABEL>)"
      },
      "empty_transit_name_labels": [
        "tramvai",
        "metrou",
        "tren",
        "autobuz",
        "feribot",
        "telecabină",
        "gondolă",
        "funicular"
      ],
      "transit_stop_count_labels": {
        "one": "oprire",
        "other": "opriri"
      },
      "example_phrases": {
        "0": [
          "Take the New Haven. (1 stop)",
          "Take the metro. (2 stops)",
          "Take the bus. (12 stops)"
        ],
        "1": [
          "Take the F toward JAMAICA - 179 ST. (10 stops)",
          "Take the ferry toward Staten Island. (1 stop)"
        ]
      }
    },
    "transit_connection_destination": {
      "phrases": {
        "0": "Ieși din stație.",
        "1": "Ieși din <TRANSIT_STOP>.",
        "2": "Ieși din <TRANSIT_STOP> <STATION_LABEL>."
      },
      "station_label": "Stație",
      "example_phrases": {
        "0": [
          "Exit the station."
        ],
        "1": [
          "Exit the Embarcadero Station."
        ],
        "2": [
          "Exit the 8 St - NYU Station."
        ]
      }
    },
    "transit_connection_destination_verbal": {
      "phrases": {
        "0": "Ieși din stație.",
        "1": "Ieși din <TRANSIT_STOP>.",
        "2": "Ieși din <TRANSIT_STOP> <STATION_LABEL>."
      },
      "station_label": "Stație",
      "example_phrases": {
        "0": [
          "Exit the station."
        ],
        "1": [
          "Exit the Embarcadero Station."
        ],
        "2": [
          "Exit the 8 St - NYU Station."
        ]
      }
    },
    "transit_connection_start": {
      "phrases": {
        "0": "Intră în stație.",
        "1": "Intră în <TRANSIT_STOP>.",
        "2": "Intră în <TRANSIT_STOP> <STATION_LABEL>."
      },
      "station_label": "Stație",
      "example_phrases": {
        "0": [
          "Enter the station."
        ],
        "1": [
          "Enter the Embarcadero Station."
        ],
        "2": [
          "Enter the 8 St - NYU Station."
        ]
      }
    },
    "transit_connection_start_verbal": {
      "phrases": {
        "0": "Intră în stație.",
        "1": "Intră în <TRANSIT_STOP>.",
        "2": "Intră în <TRANSIT_STOP> <STATION_LABEL>."
      },
      "station_label": "Stație",
      "example_phrases": {
        "0": [
          "Enter the station."
        ],
        "1": [
          "Enter the Embarcadero Station."
        ],
        "2": [
          "Enter the 8 St - NYU Station."
        ]
      }
    },
    "transit_connection_transfer": {
      "phrases": {
        "0": "Transfer la stație.",
        "1": "Transfer la <TRANSIT_STOP>.",
        "2": "Transfer la <TRANSIT_STOP> <STATION_LABEL>."
      },
      "station_label": "Stație",
      "example_phrases": {
        "0": [
          "Transfer at the station."
        ],
        "1": [
          "Transfer at the Embarcadero Station."
        ],
        "2": [
          "Transfer at the 8 St - NYU Station."
        ]
      }
    },
    "transit_connection_transfer_verbal": {
      "phrases": {
        "0": "Transfer la stație.",
        "1": "Transfer la <TRANSIT_STOP>.",
        "2": "Transfer la <TRANSIT_STOP> <STATION_LABEL>."
      },
      "station_label": "Stație",
      "example_phrases": {
        "0": [
          "Transfer at the station."
        ],
        "1": [
          "Transfer at the Embarcadero Station."
        ],
        "2": [
          "Transfer at the 8 St - NYU Station."
        ]
      }
    },
    "transit_remain_on": {
      "phrases": {
        "0": "Rămâi la <TRANSIT_NAME>. (<TRANSIT_STOP_COUNT> <TRANSIT_STOP_COUNT_LABEL>)",
        "1": "Rămâi la <TRANSIT_NAME> spre <TRANSIT_HEADSIGN>. (<TRANSIT_STOP_COUNT> <TRANSIT_STOP_COUNT_LABEL>)"
      },
      "empty_transit_name_labels": [
        "tramvai",
        "metrou",
        "tren",
        "autobuz",
        "feribot",
        "telecabină",
        "gondolă",
        "funicular"
      ],
      "transit_stop_count_labels": {
        "one": "oprire",
        "other": "opriri"
      },
      "example_phrases": {
        "0": [
          "Remain on the New Haven. (1 stop)",
          "Remain on the train. (3 stops)"
        ],
        "1": [
          "Remain on the F toward JAMAICA - 179 ST. (10 stops)"
        ]
      }
    },
    "transit_remain_on_verbal": {
      "phrases": {
        "0": "Rămâi la <TRANSIT_NAME>.",
        "1": "Rămâi la <TRANSIT_NAME> spre <TRANSIT_HEADSIGN>."
      },
      "empty_transit_name_labels": [
        "tramvai",
        "metrou",
        "tren",
        "autobuz",
        "feribot",
        "telecabină",
        "gondolă",
        "funicular"
      ],
      "example_phrases": {
        "0": [
          "Remain on the New Haven."
        ],
        "1": [
          "Remain on the F toward JAMAICA - 179 ST."
        ]
      }
    },
    "transit_transfer": {
      "phrases": {
        "0": "Transfer pentru a lua <TRANSIT_NAME>. (<TRANSIT_STOP_COUNT> <TRANSIT_STOP_COUNT_LABEL>)",
        "1": "Transfer pentru a lua <TRANSIT_NAME> spre <TRANSIT_HEADSIGN>. (<TRANSIT_STOP_COUNT> <TRANSIT_STOP_COUNT_LABEL>)"
      },
      "empty_transit_name_labels": [
        "tramvai",
        "metrou",
        "tren",
        "autobuz",
        "feribot",
        "telecabină",
        "gondolă",
        "funicular"
      ],
      "transit_stop_count_labels": {
        "one": "oprire",
        "other": "opriri"
      },
      "example_phrases": {
        "0": [
          "Transfer to take the New Haven. (1 stop)",
          "Transfer to take the tram. (4 stops)"
        ],
        "1": [
          "Transfer to take the F toward JAMAICA - 179 ST. (10 stops)"
        ]
      }
    },
    "transit_transfer_verbal": {
      "phrases": {
        "0": "Transfer pentru a lua <TRANSIT_NAME>.",
        "1": "Transfer pentru a lua <TRANSIT_NAME> spre <TRANSIT_HEADSIGN>."
      },
      "empty_transit_name_labels": [
        "tramvai",
        "metrou",
        "tren",
        "autobuz",
        "feribot",
        "telecabină",
        "gondolă",
        "funicular"
      ],
      "example_phrases": {
        "0": [
          "Transfer to take the New Haven."
        ],
        "1": [
          "Transfer to take the F toward JAMAICA - 179 ST."
        ]
      }
    },
    "transit_verbal": {
      "phrases": {
        "0": "Ia <TRANSIT_NAME>.",
        "1": "Ia <TRANSIT_NAME> spre <TRANSIT_HEADSIGN>."
      },
      "empty_transit_name_labels": [
        "tramvai",
        "metrou",
        "tren",
        "autobuz",
        "feribot",
        "telecabină",
        "gondolă",
        "funicular"
      ],
      "example_phrases": {
        "0": [
          "Take the New Haven."
        ],
        "1": [
          "Take the F toward JAMAICA - 179 ST."
        ]
      }
    },
    "turn": {
      "phrases": {
        "0": "Virează la <RELATIVE_DIRECTION>.",
        "1": "Virează la <RELATIVE_DIRECTION> pe <STREET_NAMES>.",
        "2": "Virează la <RELATIVE_DIRECTION> pe <BEGIN_STREET_NAMES>. Continuă pe <STREET_NAMES>.",
        "3": "Virează la <RELATIVE_DIRECTION> pentru a rămâne pe <STREET_NAMES>.",
        "4": "Virează la <RELATIVE_DIRECTION> la <JUNCTION_NAME>.",
        "5": "Virează la <RELATIVE_DIRECTION> spre <TOWARD_SIGN>."
      },
      "empty_street_name_labels": [
        "alee",
        "pistă pentru biciclete",
        "traseu pentru ciclism montan",
        "the crosswalk",
        "the stairs",
        "the bridge",
        "the tunnel"
      ],
      "relative_directions": [
        "stânga",
        "dreapta"
      ],
      "example_phrases": {
        "0": [
          "Turn left."
        ],
        "1": [
          "Turn right onto Flatbush Avenue."
        ],
        "2": [
          "Turn left onto North Bond Street/US 1 Business/MD 924. Continue on MD 924."
        ],
        "3": [
          "Turn right to stay on Sunstone Drive."
        ],
        "4": [
          "Turn right at Mannenbashi East."
        ],
        "5": [
          "Turn left toward Baltimore."
        ]
      }
    },
    "turn_verbal": {
      "phrases": {
        "0": "Virează la <RELATIVE_DIRECTION>.",
        "1": "Virează la <RELATIVE_DIRECTION> pe <STREET_NAMES>.",
        "2": "Virează la <RELATIVE_DIRECTION> pe <BEGIN_STREET_NAMES>.",
        "3": "Virează la <RELATIVE_DIRECTION> pentru a rămâne pe <STREET_NAMES>.",
        "4": "Virează la <RELATIVE_DIRECTION> la <JUNCTION_NAME>.",
        "5": "Virează la <RELATIVE_DIRECTION> spre <TOWARD_SIGN>."
      },
      "empty_street_name_labels": [
        "alee",
        "pistă pentru biciclete",
        "traseu pentru ciclism montan",
        "the crosswalk",
        "the stairs",
        "the bridge",
        "the tunnel"
      ],
      "relative_directions": [
        "stânga",
        "dreapta"
      ],
      "example_phrases": {
        "0": [
          "Turn left."
        ],
        "1": [
          "Turn right onto Flatbush Avenue."
        ],
        "2": [
          "Turn left onto North Bond Street, U.S. 1 Business."
        ],
        "3": [
          "Turn right to stay on Sunstone Drive."
        ],
        "4": [
          "Turn right at Mannenbashi East."
        ],
        "5": [
          "Turn left toward Baltimore."
        ]
      }
    },
    "uturn": {
      "phrases": {
        "0": "Întoarce la <RELATIVE_DIRECTION>.",
        "1": "Întoarce la <RELATIVE_DIRECTION> pe <STREET_NAMES>.",
        "2": "Întoarce la <RELATIVE_DIRECTION> pentru a rămâne pe <STREET_NAMES>.",
        "3": "Întoarce la <RELATIVE_DIRECTION> la <CROSS_STREET_NAMES>.",
        "4": "Întoarce la <RELATIVE_DIRECTION> la <CROSS_STREET_NAMES> pe <STREET_NAMES>.",
        "5": "Întoarce la <RELATIVE_DIRECTION> la <CROSS_STREET_NAMES> pentru a rămâne pe <STREET_NAMES>.",
        "6": "Întoarce la <RELATIVE_DIRECTION> la <JUNCTION_NAME>.",
        "7": "Întoarce la <RELATIVE_DIRECTION> spre <TOWARD_SIGN>."
      },
      "empty_street_name_labels": [
        "alee",
        "pistă pentru biciclete",
        "traseu pentru ciclism montan",
        "the crosswalk",
        "the stairs",
        "the bridge",
        "the tunnel"
      ],
      "relative_directions": [
        "stânga",
        "dreapta"
      ],
      "example_phrases": {
        "0": [
          "Make a left U-turn."
        ],
        "1": [
          "Make a right U-turn onto Bunker Hill Road."
        ],
        "2": [
          "Make a left U-turn to stay on Bunker Hill Road."
        ],
        "3": [
          "Make a left U-turn at Devonshire Road."
        ],
        "4": [
          "Make a left U-turn at Devonshire Road onto Jonestown Road/US 22."
        ],
        "5": [
          "Make a left U-turn at Devonshire Road to stay on Jonestown Road/US 22."
        ],
        "6": [
          "Make a right U-turn at Mannenbashi East."
        ],
        "7": [
          "Make a left U-turn toward Baltimore."
        ]
      }
    },
    "uturn_verbal": {
      "phrases": {
        "0": "Întoarce la <RELATIVE_DIRECTION>.",
        "1": "Întoarce la <RELATIVE_DIRECTION> pe <STREET_NAMES>.",
        "2": "Întoarce la <RELATIVE_DIRECTION> pentru a rămâne pe <STREET_NAMES>.",
        "3": "Întoarce la <RELATIVE_DIRECTION> la <CROSS_STREET_NAMES>.",
        "4": "Întoarce la <RELATIVE_DIRECTION> la <CROSS_STREET_NAMES> pe <STREET_NAMES>.",
        "5": "Întoarce la <RELATIVE_DIRECTION> la <CROSS_STREET_NAMES> pentru a rămâne pe<STREET_NAMES>.",
        "6": "Întoarce la <RELATIVE_DIRECTION> la <JUNCTION_NAME>.",
        "7": "Întoarce la <RELATIVE_DIRECTION> spre <TOWARD_SIGN>."
      },
      "empty_street_name_labels": [
        "alee",
        "pistă pentru biciclete",
        "traseu pentru ciclism montan",
        "the crosswalk",
        "the stairs",
        "the bridge",
        "the tunnel"
      ],
      "relative_directions": [
        "stânga",
        "dreapta"
      ],
      "example_phrases": {
        "0": [
          "Make a left U-turn."
        ],
        "1": [
          "Make a right U-turn onto Bunker Hill Road."
        ],
        "2": [
          "Make a left U-turn to stay on Bunker Hill Road."
        ],
        "3": [
          "Make a left U-turn at Devonshire Road."
        ],
        "4": [
          "Make a left U-turn at Devonshire Road onto Jonestown Road, U.S. 22."
        ],
        "5": [
          "Make a left U-turn at Devonshire Road to stay on Jonestown Road, U.S. 22."
        ],
        "6": [
          "Make a right U-turn at Mannenbashi East."
        ],
        "7": [
          "Make a left U-turn toward Baltimore."
        ]
      }
    },
    "verbal_multi_cue": {
      "phrases": {
        "0": "<CURRENT_VERBAL_CUE> Apoi <NEXT_VERBAL_CUE>",
        "1": "<CURRENT_VERBAL_CUE> Apoi, după <LENGTH>, <NEXT_VERBAL_CUE>"
      },
      "metric_lengths": [
        "<KILOMETERS> kilometri",
        "1 kilometru",
        "<METERS> metri",
        "mai puțin de 10 metri"
      ],
      "us_customary_lengths": [
        "<MILES> mile",
        "1 milă",
        "jumătate de milă",
        "un sfert de milă",
        "<FEET> picioare",
        "mai puțin de 10 picioare"
      ],
      "example_phrases": {
        "0": [
          "Bear right onto East Fayette Street. Then Turn right onto North Gay Street."
        ],
        "1": [
          "Bear right onto East Fayette Street. Then, in 500 feet, Turn right onto North Gay Street."
        ]
      }
    },
    "approach_verbal_alert": {
      "phrases": {
        "0": "Peste <LENGTH>, <CURRENT_VERBAL_CUE>"
      },
      "metric_lengths": [
        "<KILOMETERS> kilometri",
        "1 kilometru",
        "<METERS> metri",
        "mai puțin de 10 metri"
      ],
      "us_customary_lengths": [
        "<MILES> mile",
        "1 milă",
        "jumătate de milă",
        "un sfert de milă",
        "<FEET> picioare",
        "mai puțin de 10 picioare"
      ],
      "example_phrases": {
        "0": [
          "In a quarter mile, Turn right onto North Gay Street."
        ]
      }
    },
    "pass": {
      "phrases": {
        "0": "Pass <object_label>.",
        "1": "Pass traffic signals on <object_label>."
      },
      "object_labels": [
        "the gate",
        "the bollards",
        "ways intersection"
      ],
      "example_phrases": {
        "0": [
          "Pass the gate."
        ]
      }
    },
    "elevator": {
      "phrases": {
        "0": "Take the elevator.",
        "1": "Take the elevator to <LEVEL>."
      },
      "example_phrases": {
        "0": [
          "Take the elevator."
        ],
        "1": [
          "Take the elevator to Level 1."
        ]
      }
    },
    "steps": {
      "phrases": {
        "0": "Take the stairs.",
        "1": "Take the stairs to <LEVEL>."
      },
      "example_phrases": {
        "0": [
          "Take the stairs."
        ],
        "1": [
          "Take the stairs to Level 2."
        ]
      }
    },
    "escalator": {
      "phrases": {
        "0": "Take the escalator.",
        "1": "Take the escalator to <LEVEL>."
      },
      "example_phrases": {
        "0": [
          "Take the escalator."
        ],
        "1": [
          "Take the escalator to Level 3."
        ]
      }
    },
    "enter_building": {
      "phrases": {
        "0": "Enter the building.",
        "1": "Enter the building, and continue on <STREET_NAMES>."
      },
      "empty_street_name_labels": [
        "alee",
        "pistă de biciclete",
        "traseu pentru ciclism montan",
        "the crosswalk"
      ],
      "example_phrases": {
        "0": [
          "Enter the building."
        ],
        "1": [
          "Enter the building, and continue on the walkway."
        ]
      }
    },
    "exit_building": {
      "phrases": {
        "0": "Exit the building.",
        "1": "Exit the building, and continue on <STREET_NAMES>."
      },
      "empty_street_name_labels": [
        "alee",
        "pistă de biciclete",
        "traseu pentru ciclism montan",
        "the crosswalk"
      ],
      "example_phrases": {
        "0": [
          "Exit the building."
        ],
        "1": [
          "Exit the building, and continue on the walkway."
        ]
      }
    }
  }
}<|MERGE_RESOLUTION|>--- conflicted
+++ resolved
@@ -45,14 +45,10 @@
         "alee",
         "pistă pentru biciclete",
         "traseu pentru ciclism montan",
-<<<<<<< HEAD
-        "the crosswalk",
-        "the stairs",
-        "the bridge",
-        "the tunnel"
-=======
-        "trecerea de pietoni"
->>>>>>> 381bce06
+        "trecerea de pietoni",
+        "the stairs",
+        "the bridge",
+        "the tunnel"
       ],
       "relative_directions": [
         "stânga",
@@ -92,14 +88,10 @@
         "alee",
         "pistă pentru biciclete",
         "traseu pentru ciclism montan",
-<<<<<<< HEAD
-        "the crosswalk",
-        "the stairs",
-        "the bridge",
-        "the tunnel"
-=======
-        "trecerea de pietoni"
->>>>>>> 381bce06
+        "trecerea de pietoni",
+        "the stairs",
+        "the bridge",
+        "the tunnel"
       ],
       "relative_directions": [
         "stânga",
@@ -157,14 +149,10 @@
         "alee",
         "pistă pentru biciclete",
         "traseu pentru ciclism montan",
-<<<<<<< HEAD
-        "the crosswalk",
-        "the stairs",
-        "the bridge",
-        "the tunnel"
-=======
-        "trecerea de pietoni"
->>>>>>> 381bce06
+        "trecerea de pietoni",
+        "the stairs",
+        "the bridge",
+        "the tunnel"
       ],
       "example_phrases": {
         "0": [
@@ -196,14 +184,10 @@
         "alee",
         "pistă pentru biciclete",
         "traseu pentru ciclism montan",
-<<<<<<< HEAD
-        "the crosswalk",
-        "the stairs",
-        "the bridge",
-        "the tunnel"
-=======
-        "trecerea de pietoni"
->>>>>>> 381bce06
+        "trecerea de pietoni",
+        "the stairs",
+        "the bridge",
+        "the tunnel"
       ],
       "metric_lengths": [
         "<KILOMETERS> kilometri",
