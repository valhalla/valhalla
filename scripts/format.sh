--- conflicted
+++ resolved
@@ -19,17 +19,8 @@
 python_sources=$(LANG=C find scripts src/bindings/python -type f ! -name "*.md" ! -name "PKG-INFO" -exec file {} \; | grep -F "Python script" | sed 's/:.*//')
 
 # Python formatter
-<<<<<<< HEAD
-echo "${python_sources}"
-${py} -m black \
-  --line-length 105 \
-  --skip-string-normalization \
-  --extend-exclude "/(\..*|dist|wheelhouse|.*build|__pycache__|.*\.toml|.*\.egg-info)/" \
-  ${python_sources}
-=======
 echo ${python_sources}
 ${py} -m ruff check ${python_sources}
->>>>>>> ff5c68e7
 
 # Python linter
 ${py} -m ruff format ${python_sources}
