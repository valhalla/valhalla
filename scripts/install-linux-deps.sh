--- conflicted
+++ resolved
@@ -54,18 +54,9 @@
 readonly primeserver_dir=/tmp/prime_server
 git clone --recurse-submodules https://github.com/kevinkreiser/prime_server $primeserver_dir
 pushd $primeserver_dir
-<<<<<<< HEAD
 # git checkout tags/$primeserver_version -b $primeserver_version
-./autogen.sh && ./configure && \
-make -j${CONCURRENCY:-$(nproc)} install && \
-popd && \
-rm -r $primeserver_dir
 
-# for boost
-python3 -m pip install --upgrade "conan<2.0.0" requests shapely
-=======
 ./autogen.sh && ./configure
 make -j${CONCURRENCY:-$(nproc)}
 sudo make install
-popd && rm -rf $primeserver_dir
->>>>>>> da7f7b92
+popd && rm -rf $primeserver_dir