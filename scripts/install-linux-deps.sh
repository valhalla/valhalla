#!/usr/bin/env bash
# Script for shared dependencies

set -x -o errexit -o pipefail -o nounset

# Now, go through and install the build dependencies
apt-get update --assume-yes
env DEBIAN_FRONTEND=noninteractive apt-get install --yes --quiet \
    autoconf \
    automake \
    ccache \
    clang \
    clang-tidy \
    coreutils \
    curl \
    cmake \
    g++ \
    gcc \
    git \
    jq \
    lcov \
    libcurl4-openssl-dev \
    libczmq-dev \
    libgeos++-dev \
    libgeos-dev \
    libluajit-5.1-dev \
    liblz4-dev \
<<<<<<< HEAD
    libprime-server${primeserver_version} \
    libprime-server${primeserver_version}-dev \
=======
    libprotobuf-dev \
>>>>>>> 15dedaac
    libspatialite-dev \
    libsqlite3-dev \
    libsqlite3-mod-spatialite \
    libtool \
    libzmq3-dev \
    lld \
    locales \
    luajit \
    make \
    osmium-tool \
    parallel \
    pkg-config \
<<<<<<< HEAD
    prime-server${primeserver_version}-bin \
=======
    protobuf-compiler \
>>>>>>> 15dedaac
    python3-all-dev \
    python3-shapely \
    python3-pip \
    spatialite-bin \
    unzip \
    zlib1g-dev \
  && rm -rf /var/lib/apt/lists/*
  
# build prime_server from source
# readonly primeserver_version=0.7.0
readonly primeserver_dir=/usr/local/src/prime_server
git clone --recurse-submodules https://github.com/kevinkreiser/prime_server $primeserver_dir
pushd $primeserver_dir
./autogen.sh && ./configure && \
make -j${CONCURRENCY:-$(nproc)} install && \
popd && \
rm -r $primeserver_dir

# install protobuf from source to get a newer version than in the apt-repos
git clone https://github.com/protocolbuffers/protobuf.git \
  && cd protobuf \
  && git checkout 24487dd104 \
  && git submodule update --init --recursive \
  && ./autogen.sh \
  && ./configure \
  && make -j$(nproc) \
  && make install \
  && ldconfig

# for boost
python3 -m pip install --upgrade "conan<2.0.0" requests<|MERGE_RESOLUTION|>--- conflicted
+++ resolved
@@ -25,12 +25,7 @@
     libgeos-dev \
     libluajit-5.1-dev \
     liblz4-dev \
-<<<<<<< HEAD
-    libprime-server${primeserver_version} \
-    libprime-server${primeserver_version}-dev \
-=======
     libprotobuf-dev \
->>>>>>> 15dedaac
     libspatialite-dev \
     libsqlite3-dev \
     libsqlite3-mod-spatialite \
@@ -43,11 +38,7 @@
     osmium-tool \
     parallel \
     pkg-config \
-<<<<<<< HEAD
-    prime-server${primeserver_version}-bin \
-=======
     protobuf-compiler \
->>>>>>> 15dedaac
     python3-all-dev \
     python3-shapely \
     python3-pip \
@@ -66,16 +57,5 @@
 popd && \
 rm -r $primeserver_dir
 
-# install protobuf from source to get a newer version than in the apt-repos
-git clone https://github.com/protocolbuffers/protobuf.git \
-  && cd protobuf \
-  && git checkout 24487dd104 \
-  && git submodule update --init --recursive \
-  && ./autogen.sh \
-  && ./configure \
-  && make -j$(nproc) \
-  && make install \
-  && ldconfig
-
 # for boost
 python3 -m pip install --upgrade "conan<2.0.0" requests