#!/usr/bin/env python
from argparse import ArgumentParser, ArgumentTypeError, ArgumentDefaultsHelpFormatter
import json
<<<<<<< HEAD
from typing import List, Union
=======
import pprint
from distutils.util import strtobool
>>>>>>> 66f893ca


class Optional:
    def __init__(self, t=None):
        self.type = t


# global default configuration
config = {
  'mjolnir': {
    'max_cache_size': 1000000000,
    'id_table_size': 1300000000,
    'use_lru_mem_cache': False,
    'lru_mem_cache_hard_control': False,
    'use_simple_mem_cache': False,
    'user_agent': Optional(str),
    'tile_url': Optional(str),
    'tile_url_gz': Optional(bool),
    'concurrency': Optional(int),
    'tile_dir': '/data/valhalla',
    'tile_extract': '/data/valhalla/tiles.tar',
    'traffic_extract': '/data/valhalla/traffic.tar',
    'incident_dir': Optional(str),
    'incident_log': Optional(str),
    'shortcut_caching': Optional(bool),
    'admin': '/data/valhalla/admin.sqlite',
    'timezone': '/data/valhalla/tz_world.sqlite',
    'transit_dir': '/data/valhalla/transit',
    'transit_bounding_box': Optional(str),
    'hierarchy': True,
    'shortcuts': True,
    'include_driveways': True,
    'include_bicycle': True,
    'include_pedestrian': True,
    'include_driving': True,
    'import_bike_share_stations': False,
    'global_synchronized_cache': False,
    'max_concurrent_reader_users' : 1,
    'reclassify_links': True,
    'default_speeds_config': Optional(str),
    'data_processing': {
      'infer_internal_intersections': True,
      'infer_turn_channels': True,
      'apply_country_overrides': True,
      'use_admin_db': True,
      'use_direction_on_ways': False,
      'allow_alt_name': False,
      'use_urban_tag': False,
      'use_rest_area': False
    },
    'logging': {
      'type': 'std_out',
      'color': True,
      'file_name': 'path_to_some_file.log'
    }
  },
  'additional_data': {
    'elevation': '/data/valhalla/elevation/'
  },
  'loki': {
    'actions':['locate','route','height','sources_to_targets','optimized_route','isochrone','trace_route','trace_attributes','transit_available', 'expansion', 'centroid', 'status'],
    'use_connectivity': True,
    'service_defaults': {
      'radius': 0,
      'minimum_reachability': 50,
      'search_cutoff': 35000,
      'node_snap_tolerance': 5,
      'street_side_tolerance': 5,
      'street_side_max_distance': 1000,
      'heading_tolerance': 60
    },
    'logging': {
      'type': 'std_out',
      'color': True,
      'file_name': 'path_to_some_file.log',
      'long_request': 100.0
    },
    'service': {
      'proxy': 'ipc:///tmp/loki'
    }
  },
  'thor': {
    'logging': {
      'type': 'std_out',
      'color': True,
      'file_name': 'path_to_some_file.log',
      'long_request': 110.0
    },
    'source_to_target_algorithm': 'select_optimal',
    'service': {
      'proxy': 'ipc:///tmp/thor'
    },
    'max_reserved_labels_count': 1000000,
    'extended_search': False
  },
  'odin': {
    'logging': {
      'type': 'std_out',
      'color': True,
      'file_name': 'path_to_some_file.log'
    },
    'service': {
      'proxy': 'ipc:///tmp/odin'
    }
  },
  'meili': {
    'mode': 'auto',
    'customizable': ['mode', 'search_radius', 'turn_penalty_factor', 'gps_accuracy', 'interpolation_distance', 'sigma_z', 'beta', 'max_route_distance_factor', 'max_route_time_factor'],
    'verbose': False,
    'default': {
      'sigma_z': 4.07,
      'gps_accuracy': 5.0,
      'beta': 3,
      'max_route_distance_factor': 5,
      'max_route_time_factor': 5,
      'max_search_radius': 100,
      'breakage_distance': 2000,
      'interpolation_distance': 10,
      'search_radius': 50,
      'geometry': False,
      'route': True,
      'turn_penalty_factor': 0
    },
    'auto': {
      'turn_penalty_factor': 200,
      'search_radius': 50
    },
    'pedestrian': {
      'turn_penalty_factor': 100,
      'search_radius': 50
    },
    'bicycle': {
      'turn_penalty_factor': 140
    },
    'multimodal': {
      'turn_penalty_factor': 70
    },
    'logging': {
      'type': 'std_out',
      'color': True,
      'file_name': 'path_to_some_file.log'
    },
    'service': {
      'proxy': 'ipc:///tmp/meili'
    },
    'grid': {
      'size': 500,
      'cache_size': 100240
    }
  },
  'httpd': {
    'service': {
      'listen': 'tcp://*:8002',
      'loopback': 'ipc:///tmp/loopback',
      'interrupt': 'ipc:///tmp/interrupt',
      'drain_seconds': 28,
      'shutdown_seconds': 1
    }
  },
  'service_limits': {
    'auto': {
      'max_distance': 5000000.0,
      'max_locations': 20,
      'max_matrix_distance': 400000.0,
      'max_matrix_locations': 50
    },
    'bus': {
      'max_distance': 5000000.0,
      'max_locations': 50,
      'max_matrix_distance': 400000.0,
      'max_matrix_locations': 50
    },
    'taxi': {
      'max_distance': 5000000.0,
      'max_locations': 20,
      'max_matrix_distance': 400000.0,
      'max_matrix_locations': 50
    },
    'pedestrian': {
      'max_distance': 250000.0,
      'max_locations': 50,
      'max_matrix_distance': 200000.0,
      'max_matrix_locations': 50,
      'min_transit_walking_distance': 1,
      'max_transit_walking_distance': 10000
    },
    'motor_scooter': {
      'max_distance': 500000.0,
      'max_locations': 50,
      'max_matrix_distance': 200000.0,
      'max_matrix_locations': 50
    },
    'motorcycle': {
      'max_distance': 500000.0,
      'max_locations': 50,
      'max_matrix_distance': 200000.0,
      'max_matrix_locations': 50
    },
    'bicycle': {
      'max_distance': 500000.0,
      'max_locations': 50,
      'max_matrix_distance': 200000.0,
      'max_matrix_locations': 50
    },
    'multimodal': {
      'max_distance': 500000.0,
      'max_locations': 50,
      'max_matrix_distance': 0.0,
      'max_matrix_locations': 0
    },
    'status': {
      'allow_verbose': False
    },
    'transit': {
      'max_distance': 500000.0,
      'max_locations': 50,
      'max_matrix_distance': 200000.0,
      'max_matrix_locations': 50
    },
    'truck': {
      'max_distance': 5000000.0,
      'max_locations': 20,
      'max_matrix_distance': 400000.0,
      'max_matrix_locations': 50
    },
    'skadi': {
      'max_shape': 750000,
      'min_resample': 10.0
    },
    'isochrone': {
      'max_contours': 4,
      'max_time_contour': 120,
      'max_distance': 25000.0,
      'max_locations': 1,
      'max_distance_contour': 200
    },
    'trace': {
      'max_distance': 200000.0,
      'max_gps_accuracy': 100.0,
      'max_search_radius': 100.0,
      'max_shape': 16000,
      'max_best_paths': 4,
      'max_best_paths_shape': 100
    },
    'bikeshare': {
      'max_distance': 500000.0,
      'max_locations': 50,
      'max_matrix_distance': 200000.0,
      'max_matrix_locations': 50
    },
    'centroid': {
      'max_distance': 200000.0,
      'max_locations': 5
    },
    'max_exclude_locations': 50,
    'max_reachability': 100,
    'max_radius': 200,
    'max_timedep_distance': 500000,
    'max_alternates': 2,
    'max_exclude_polygons_length': 10000
  },
  'statsd': {
    'host': Optional(str),
    'port': 8125,
    'prefix': 'valhalla',
    'batch_size': Optional(int),
    'tags': Optional(list)
  }
}

help_text = {
  'mjolnir': {
    'max_cache_size': 'Number of bytes per thread used to store tile data in memory',
    'id_table_size': 'Value controls the initial size of the Id table',
    'use_lru_mem_cache': 'Use memory cache with LRU eviction policy',
    'lru_mem_cache_hard_control': 'Use hard memory limit control for LRU memory cache (i.e. on every put) - never allow overcommit',
    'use_simple_mem_cache': 'Use memory cache within a simple hash map the clears all tiles when overcommitted',
    'user_agent': 'User-Agent http header to request single tiles',
    'tile_url': 'Http location to read tiles from if they are not found in the tile_dir, e.g.: http://your_valhalla_tile_server_host:8000/some/Optional/path/{tilePath}?some=Optional&query=params. Valhalla will look for the {tilePath} portion of the url and fill this out with a given tile path when it make a request for that tile',
    'tile_url_gz': 'Whether or not to request for compressed tiles',
    'concurrency': 'How many threads to use in the concurrent parts of tile building',
    'tile_dir': 'Location to read/write tiles to/from',
    'tile_extract': 'Location to read tiles from tar',
    'traffic_extract': 'Location to read traffic from tar',
    'incident_dir': 'Location to read incident tiles from',
    'incident_log': 'Location to read change events of incident tiles',
    'shortcut_caching': 'Precaches the superceded edges of all shortcuts in the graph. Defaults to false',
    'admin': 'Location of sqlite file holding admin polygons created with valhalla_build_admins',
    'timezone': 'Location of sqlite file holding timezone information created with valhalla_build_timezones',
    'transit_dir': 'Location of intermediate transit tiles created with valhalla_build_transit',
    'transit_bounding_box': 'Add comma separated bounding box values to only download transit data inside the given bounding box',
    'hierarchy': 'bool indicating whether road hierarchy is to be built - default to True',
    'shortcuts': 'bool indicating whether shortcuts are to be built - default to True',
    'include_driveways': 'bool indicating whether private driveways are included - default to True',
    'include_bicycle': 'bool indicating whether cycling only ways are included - default to True',
    'include_pedestrian': 'bool indicating whether pedestrian only ways are included - default to True',
    'include_driving': 'bool indicating whether driving only ways are included - default to True',
    'import_bike_share_stations': 'bool indicating whether importing bike share stations(BSS). Set to True when using multimodal - default to False',
    'global_synchronized_cache': 'bool indicating whether global_synchronized_cache is used - default to False',
    'max_concurrent_reader_users' : 'number of threads in the threadpool which can be used to fetch tiles over the network via curl',
    'reclassify_links' : 'bool indicating whether or not to reclassify links - reclassifies ramps based on the lowest class connecting road',
    'default_speeds_config': 'a path indicating the json config file which graph enhancer will use to set the speeds of edges in the graph based on their geographic location (state/country), density (urban/rural), road class, road use (form of way)',
    'data_processing': {
      'infer_internal_intersections': 'bool indicating whether or not to infer internal intersections during the graph enhancer phase or use the internal_intersection key from the pbf',
      'infer_turn_channels': 'bool indicating whether or not to infer turn channels during the graph enhancer phase or use the turn_channel key from the pbf',
      'apply_country_overrides': 'bool indicating whether or not to apply country overrides during the graph enhancer phase',
      'use_admin_db': 'bool indicating whether or not to use the administrative database during the graph enhancer phase or use the admin keys from the pbf that are set on the node',
      'use_direction_on_ways': 'bool indicating whether or not to process the direction key on the ways or utilize the guidance relation tags during the parsing phase',
      'allow_alt_name': 'bool indicating whether or not to process the alt_name key on the ways during the parsing phase',
      'use_urban_tag': 'bool indicating whether or not to use the urban area tag on the ways or to utilize the getDensity function within the graph enhancer phase',
      'use_rest_area': 'bool indicating whether or not to use the rest/service area tag on the ways'
    },
    'logging': {
      'type': 'Type of logger either std_out or file',
      'color': 'User colored log level in std_out logger',
      'file_name': 'Output log file for the file logger'
    }
  },
  'additional_data': {
    'elevation': 'Location of srtmgl1 elevation tiles for using in valhalla_build_tiles'
  },
  'loki': {
    'actions': 'Comma separated list of allowable actions for the service, one or more of: locate, route, height, optimized_route, isochrone, trace_route, trace_attributes, transit_available, expansion, centroid, status',
    'use_connectivity': 'a boolean value to know whether or not to construct the connectivity maps',
    'service_defaults': {
      'radius': 'Default radius to apply to incoming locations should one not be supplied',
      'minimum_reachability': 'Default minimum reachability to apply to incoming locations should one not be supplied',
      'search_cutoff': 'The cutoff at which we will assume the input is too far away from civilisation to be worth correlating to the nearest graph elements',
      'node_snap_tolerance': 'During edge correlation this is the tolerance used to determine whether or not to snap to the intersection rather than along the street, if the snap location is within this distance from the intersection the intersection is used instead',
      'street_side_tolerance': 'If your input coordinate is less than this tolerance away from the edge centerline then we set your side of street to none otherwise your side of street will be left or right depending on direction of travel',
      'street_side_max_distance': 'The max distance in meters that the input coordinates or display ll can be from the edge centerline for them to be used for determining the side of street. Beyond this distance the side of street is set to none',
      'heading_tolerance': 'When a heading is supplied, this is the tolerance around that heading with which we determine whether an edges heading is similar enough to match the supplied heading'
    },
    'logging': {
      'type': 'Type of logger either std_out or file',
      'color': 'User colored log level in std_out logger',
      'file_name': 'Output log file for the file logger',
      'long_request': 'Value used in processing to determine whether it took too long'
    },
    'service': {
      'proxy': 'IPC linux domain socket file location'
    }
  },
  'thor': {
    'logging': {
      'type': 'Type of logger either std_out or file',
      'color': 'User colored log level in std_out logger',
      'file_name': 'Output log file for the file logger',
      'long_request': 'Value used in processing to determine whether it took too long'
    },
    'source_to_target_algorithm': 'TODO: which matrix algorithm should be used',
    'service': {
      'proxy': 'IPC linux domain socket file location'
    },
    'max_reserved_labels_count': 'Maximum capacity for edge labels reserved in path algorithm',
    'extended_search': 'If True and 1 side of the bidirectional search is exhausted, causes the other side to continue if the starting location of that side began on a not_thru or closed edge'
  },
  'odin': {
    'logging': {
      'type': 'Type of logger either std_out or file',
      'color': 'User colored log level in std_out logger',
      'file_name': 'Output log file for the file logger'
    },
    'service': {
      'proxy': 'IPC linux domain socket file location'
    }
  },
  'meili': {
    'mode': 'Specify the default transport mode',
    'customizable': 'Specify which parameters are allowed to be customized by URL query parameters',
    'verbose': 'Control verbose output for debugging',
    'default': {
      'sigma_z': 'A non-negative value to specify the GPS accuracy (the variance of the normal distribution) of an incoming GPS sequence. It is also used to weight emission costs of measurements',
      'gps_accuracy': 'TODO: ',
      'beta': 'A non-negative emprical value to weight the transition cost of two successive candidates',
      'max_route_distance_factor': 'A non-negative value used to limit the routing search range which is the distance to next measurement multiplied by this factor',
      'max_route_time_factor': 'A non-negative value used to limit the routing search range which is the time to the next measurement multiplied by this factor',
      'breakage_distance': 'A non-negative value. If two successive measurements are far than this distance, then connectivity in between will not be considered',
      'max_search_radius': 'A non-negative value specifying the maximum radius in meters about a given point to search for candidate edges for routing',
      'interpolation_distance': 'If two successive measurements are closer than this distance, then the later one will be interpolated into the matched route',
      'search_radius': 'A non-negative value to specify the search radius (in meters) within which to search road candidates for each measurement',
      'geometry': 'TODO: ',
      'route': 'TODO: ',
      'turn_penalty_factor': 'A non-negative value to penalize turns from one road segment to next'
    },
    'auto': {
      'turn_penalty_factor': 'A non-negative value to penalize turns from one road segment to next',
      'search_radius': 'A non-negative value to specify the search radius (in meters) within which to search road candidates for each measurement'
    },
    'pedestrian': {
      'turn_penalty_factor': 'A non-negative value to penalize turns from one road segment to next',
      'search_radius': 'A non-negative value to specify the search radius (in meters) within which to search road candidates for each measurement'
    },
    'bicycle': {
      'turn_penalty_factor': 'A non-negative value to penalize turns from one road segment to next'
    },
    'multimodal': {
      'turn_penalty_factor': 'A non-negative value to penalize turns from one road segment to next'
    },
    'logging': {
      'type': 'Type of logger either std_out or file',
      'color': 'User colored log level in std_out logger',
      'file_name': 'Output log file for the file logger'
    },
    'service': {
      'proxy': 'IPC linux domain socket file location'
    },
    'grid': {
      'size': 'TODO: Resolution of the grid used in finding match candidates',
      'cache_size': 'TODO: number of grids to keep in cache'
    }
  },
  'httpd': {
    'service': {
      'listen': 'The protocol, host location and port your service will bind to',
      'loopback': 'IPC linux domain socket file location used to communicate results back to the client',
      'interrupt': 'IPC linux domain socket file location used to cancel work in progress',
      'drain_seconds': 'How long to wait for currently running threads to finish before signaling them to shutdown',
      'shutdown_seconds': 'How long to wait for currently running threads to quit before exiting the process'
    }
  },
  'service_limits': {
    'auto': {
      'max_distance': 'Maximum b-line distance between all locations in meters',
      'max_locations': 'Maximum number of input locations',
      'max_matrix_distance': 'Maximum b-line distance between 2 most distant locations in meters for a matrix',
      'max_matrix_locations': 'Maximum number of sources or targets for a matrix'
    },
    'bus': {
      'max_distance': 'Maximum b-line distance between all locations in meters',
      'max_locations': 'Maximum number of input locations',
      'max_matrix_distance': 'Maximum b-line distance between 2 most distant locations in meters for a matrix',
      'max_matrix_locations': 'Maximum number of sources or targets for a matrix'
    },
    'taxi': {
      'max_distance': 'Maximum b-line distance between all locations in meters',
      'max_locations': 'Maximum number of input locations',
      'max_matrix_distance': 'Maximum b-line distance between 2 most distant locations in meters for a matrix',
      'max_matrix_locations': 'Maximum number of sources or targets for a matrix'
    },
    'pedestrian': {
      'max_distance': 'Maximum b-line distance between all locations in meters',
      'max_locations': 'Maximum number of input locations',
      'max_matrix_distance': 'Maximum b-line distance between 2 most distant locations in meters for a matrix',
      'max_matrix_locations': 'Maximum number of sources or targets for a matrix',
      'min_transit_walking_distance': 'TODO: minimum distance you must walk to a station',
      'max_transit_walking_distance': 'Maximum distance allowed for walking when using transit'
    },
    'motor_scooter': {
      'max_distance': 'Maximum b-line distance between all locations in meters',
      'max_locations': 'Maximum number of input locations',
      'max_matrix_distance': 'Maximum b-line distance between 2 most distant locations in meters for a matrix',
      'max_matrix_locations': 'Maximum number of sources or targets for a matrix'
    },
    'motorcycle': {
      'max_distance': 'Maximum b-line distance between all locations in meters',
      'max_locations': 'Maximum number of input locations',
      'max_matrix_distance': 'Maximum b-line distance between 2 most distant locations in meters for a matrix',
      'max_matrix_locations': 'Maximum number of sources or targets for a matrix'
    },
    'bicycle': {
      'max_distance': 'Maximum b-line distance between all locations in meters',
      'max_locations': 'Maximum number of input locations',
      'max_matrix_distance': 'Maximum b-line distance between 2 most distant locations in meters for a matrix',
      'max_matrix_locations': 'Maximum number of sources or targets for a matrix'
    },
    'multimodal': {
      'max_distance': 'Maximum b-line distance between all locations in meters',
      'max_locations': 'Maximum number of input locations',
      'max_matrix_distance': 'Maximum b-line distance between 2 most distant locations in meters for a matrix',
      'max_matrix_locations': 'Maximum number of sources or targets for a matrix'
    },
    'status': {
      'allow_verbose': 'Allow verbose output for the /status endpoint, which can be computationally expensive'
    },
    'transit': {
      'max_distance': 'Maximum b-line distance between all locations in meters',
      'max_locations': 'Maximum number of input locations',
      'max_matrix_distance': 'Maximum b-line distance between 2 most distant locations in meters for a matrix',
      'max_matrix_locations': 'Maximum number of sources or targets for a matrix'
    },
    'truck': {
      'max_distance': 'Maximum b-line distance between all locations in meters',
      'max_locations': 'Maximum number of input locations',
      'max_matrix_distance': 'Maximum b-line distance between 2 most distant locations in meters for a matrix',
      'max_matrix_locations': 'Maximum number of sources or targets for a matrix'
    },
    'skadi': {
      'max_shape': 'Maximum number of input shapes',
      'min_resample': 'Smalled resampling distance to allow in meters'
    },
    'isochrone': {
      'max_contours': 'Maximum number of input contours to allow',
      'max_time_contour': 'Maximum time value for any one contour in minutes',
      'max_distance':'Maximum b-line distance between all locations in meters',
      'max_locations': 'Maximum number of input locations',
      'max_distance_contour': 'Maximum distance value for any one contour in kilometers'
    },
    'trace': {
      'max_distance': 'Maximum input shape distance in meters',
      'max_gps_accuracy': 'Maximum input gps accuracy in meters',
      'max_search_radius': 'Maximum upper bounds of the search radius in meters',
      'max_shape': 'Maximum number of input shape points',
      'max_best_paths': 'Maximum number of best paths',
      'max_best_paths_shape': 'Maximum number of input shape points when requesting multiple paths'
    },
    'bikeshare': {
      'max_distance': 'Maximum b-line distance between all locations in meters',
      'max_locations': 'Maximum number of input locations',
      'max_matrix_distance': 'Maximum b-line distance between 2 most distant locations in meters for a matrix',
      'max_matrix_locations': 'Maximum number of sources or targets for a matrix'
    },
    'centroid': {
      'max_distance': 'Maximum b-line distance between any pair of locations in meters',
      'max_locations': 'Maximum number of input locations, 127 is a hard limit and cannot be increased in config'
    },
    'max_exclude_locations': 'Maximum number of avoid locations to allow in a request',
    'max_reachability': 'Maximum reachability (number of nodes reachable) allowed on any one location',
    'max_radius': 'Maximum radius in meters allowed on any one location',
    'max_timedep_distance': 'Maximum b-line distance between locations to allow a time-dependent route',
    'max_alternates': 'Maximum number of alternate routes to allow in a request',
    'max_exclude_polygons_length': 'Maximum total perimeter of all exclude_polygons in meters'
  },
  'statsd': {
    'host': 'The statsd host address',
    'port': 'The statsd port',
    'prefix': 'The statsd prefix to use for each metric',
    'batch_size': 'Approximate maximum size in bytes of each batch of stats to send to statsd',
    'tags': 'List of tags to include with each metric'
  }
}

<<<<<<< HEAD

def comma_separated_list(arg: str) -> List[str]:
    """used to convert comma separated list of strings into a list"""
    return arg.split(',')

=======
#returns a list of leaves of the tree, `\0` separated, stops at non dicts
#while doing so it also adds arguments to the parser
def add_leaf_args(path, tree, leaves, parser):
  #if we are at a dict go deeper
  if isinstance(tree, dict):
    for k in tree:
      v = tree[k]
      add_leaf_args('\0'.join([path, k]) if len(path) else k, v, leaves, parser)
  #we've reached a leaf
  else:
    keys = path.split('\0')
    h = help_text
    for k in keys:
      h = h[k]

    # its either required and is the right type or optional and has a type to use
    # lists are supported as comma separated and bools support a bunch of conventions
    # the rest of the primatives (strings and numbers) parse automatically
    t = type(tree) if type(tree) != type(optional()) else tree.type
    if t == type([]):
      t = lambda arg: arg.split(',')
    elif t == type(bool()):
      t = lambda arg: bool(strtobool(arg))     
    
    arg = '--' + path.replace('_', '-').replace('\0', '-')
    parser.add_argument(arg, type = t, help=h, default=tree)

    leaves.append(path)
>>>>>>> 66f893ca

def parse_bool(arg: str):
    if arg.lower() in ('yes', 'true', 't', 'y', '1'):
        return True
    elif arg.lower() in ('no', 'false', 'f', 'n', '0'):
        return False
    else:
        raise ArgumentTypeError('Boolean value expected.')


def add_leaf_args(path: str, tree: Union[dict, bool, str, list, Optional], leaves_: List[str], parser_: ArgumentParser, help: dict):
    """
    returns a list of leaves of the tree, `\0` separated, stops at non dicts
    while doing so it also adds arguments to the parser
    """
    # if we are at a dict go deeper
    if isinstance(tree, dict):
        for k in tree:
            v = tree[k]
            add_leaf_args('\0'.join([path, k]) if len(path) else k, v, leaves_, parser_, help)
    # we've reached a leaf
    else:
        keys = path.split('\0')
        h = help
        for k in keys:
            h = h[k]
        t = comma_separated_list if isinstance(tree, list) else (type(tree) if not isinstance(tree, Optional) else tree.type)
        arg = '--' + path.replace('_', '-').replace('\0', '-')
        parser_.add_argument(arg, type = t if not isinstance(tree, bool) else parse_bool, help=h, default=tree)
        leaves_.append(path)


def override_config(args_: dict, leaves_: list, config_: dict):
    """override the defaults given what was passed"""
    for leaf in leaves_:
        keys = leaf.split('\0')
        v = config_
        for k in keys[:-1]:
            v = v[k]
        v[keys[-1]] = args_.get(leaf.replace('\0', '_'))
        if isinstance(v[keys[-1]], type(Optional())):
            del v[keys[-1]]


# set up available program options
leaves = []
parser = ArgumentParser(description='Generate valhalla configuration', formatter_class=ArgumentDefaultsHelpFormatter)
add_leaf_args('', config, leaves, parser, help_text)

# entry point to program
if __name__ == '__main__':
    # TODO: add argument to set base path and use in all other path based values
    args = parser.parse_args()

    # encapsulate to test easier
    override_config(args.__dict__, leaves, config)

    # show the config
    print(json.dumps(config, sort_keys=True, indent=2, separators=(',', ': ')))<|MERGE_RESOLUTION|>--- conflicted
+++ resolved
@@ -1,12 +1,8 @@
 #!/usr/bin/env python
 from argparse import ArgumentParser, ArgumentTypeError, ArgumentDefaultsHelpFormatter
+from distutils.util import strtobool
 import json
-<<<<<<< HEAD
 from typing import List, Union
-=======
-import pprint
-from distutils.util import strtobool
->>>>>>> 66f893ca
 
 
 class Optional:
@@ -539,51 +535,6 @@
   }
 }
 
-<<<<<<< HEAD
-
-def comma_separated_list(arg: str) -> List[str]:
-    """used to convert comma separated list of strings into a list"""
-    return arg.split(',')
-
-=======
-#returns a list of leaves of the tree, `\0` separated, stops at non dicts
-#while doing so it also adds arguments to the parser
-def add_leaf_args(path, tree, leaves, parser):
-  #if we are at a dict go deeper
-  if isinstance(tree, dict):
-    for k in tree:
-      v = tree[k]
-      add_leaf_args('\0'.join([path, k]) if len(path) else k, v, leaves, parser)
-  #we've reached a leaf
-  else:
-    keys = path.split('\0')
-    h = help_text
-    for k in keys:
-      h = h[k]
-
-    # its either required and is the right type or optional and has a type to use
-    # lists are supported as comma separated and bools support a bunch of conventions
-    # the rest of the primatives (strings and numbers) parse automatically
-    t = type(tree) if type(tree) != type(optional()) else tree.type
-    if t == type([]):
-      t = lambda arg: arg.split(',')
-    elif t == type(bool()):
-      t = lambda arg: bool(strtobool(arg))     
-    
-    arg = '--' + path.replace('_', '-').replace('\0', '-')
-    parser.add_argument(arg, type = t, help=h, default=tree)
-
-    leaves.append(path)
->>>>>>> 66f893ca
-
-def parse_bool(arg: str):
-    if arg.lower() in ('yes', 'true', 't', 'y', '1'):
-        return True
-    elif arg.lower() in ('no', 'false', 'f', 'n', '0'):
-        return False
-    else:
-        raise ArgumentTypeError('Boolean value expected.')
-
 
 def add_leaf_args(path: str, tree: Union[dict, bool, str, list, Optional], leaves_: List[str], parser_: ArgumentParser, help: dict):
     """
@@ -601,9 +552,21 @@
         h = help
         for k in keys:
             h = h[k]
-        t = comma_separated_list if isinstance(tree, list) else (type(tree) if not isinstance(tree, Optional) else tree.type)
+
+        # its either required and is the right type or optional and has a type to use
+        # lists are supported as comma separated and bools support a bunch of conventions
+        # the rest of the primatives (strings and numbers) parse automatically
+        if isinstance(tree, Optional):
+          t = tree.type
+        elif isinstance(tree, list):
+          t = lambda arg: arg.split(',')
+        elif isinstance(tree, bool):
+          t = lambda arg: bool(strtobool(arg))
+        else:
+          t = type(tree)
+
         arg = '--' + path.replace('_', '-').replace('\0', '-')
-        parser_.add_argument(arg, type = t if not isinstance(tree, bool) else parse_bool, help=h, default=tree)
+        parser_.add_argument(arg, type=t, help=h, default=tree)
         leaves_.append(path)
 
 
