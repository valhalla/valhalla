--- conflicted
+++ resolved
@@ -118,10 +118,7 @@
         'max_reserved_labels_count_dijkstras': 4000000,
         'max_reserved_labels_count_bidir_dijkstras': 2000000,
         'costmatrix_check_reverse_connection': False,
-<<<<<<< HEAD
-=======
         'max_reserved_locations_costmatrix': 25,
->>>>>>> 696312fd
         'clear_reserved_memory': False,
         'extended_search': False,
     },
@@ -376,11 +373,7 @@
         'max_reserved_labels_count_bidir_astar': 'Maximum capacity allowed to keep reserved for bidirectional A*.',
         'max_reserved_labels_count_dijkstras': 'Maximum capacity allowed to keep reserved for unidirectional Dijkstras.',
         'max_reserved_labels_count_bidir_dijkstras': 'Maximum capacity allowed to keep reserved for bidirectional Dijkstras.',
-<<<<<<< HEAD
-        'costmatrix_check_reverse_connection': 'Whether to check for expansion connections on the reverse tree, which has an adverse effect on performance',
-=======
         'max_reserved_locations_costmatrix': 'Maximum amount of locations allowed to to keep reserved between requests for CostMatrix',
->>>>>>> 696312fd
         'clear_reserved_memory': 'If True clean reserved memory in path algorithms',
         'extended_search': 'If True and 1 side of the bidirectional search is exhausted, causes the other side to continue if the starting location of that side began on a not_thru or closed edge',
     },
