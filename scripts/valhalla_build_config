#!/usr/bin/env python3
from argparse import ArgumentParser, ArgumentDefaultsHelpFormatter
import json
from typing import List, Union


def strtobool(value):
    lower = str(value).lower()
    if lower in {'y', 'yes', 't', 'true', 'on', '1'}:
        return True
    elif lower in {'n', 'no', 'f', 'false', 'off', '0'}:
        return False
    else:
        raise ValueError('"{}" is not a valid bool value'.format(value))


class Optional:
    def __init__(self, t=None):
        self.type = t


# global default configuration
config = {
    'mjolnir': {
        'max_cache_size': 1000000000,
        'id_table_size': 1300000000,
        'use_lru_mem_cache': False,
        'lru_mem_cache_hard_control': False,
        'use_simple_mem_cache': False,
        'user_agent': Optional(str),
        'tile_url': Optional(str),
        'tile_url_gz': Optional(bool),
        'concurrency': Optional(int),
        'tile_dir': '/data/valhalla',
        'tile_extract': '/data/valhalla/tiles.tar',
        'traffic_extract': '/data/valhalla/traffic.tar',
        'incident_dir': Optional(str),
        'incident_log': Optional(str),
        'shortcut_caching': Optional(bool),
        'admin': '/data/valhalla/admin.sqlite',
        'landmarks': '/data/valhalla/landmarks.sqlite',
        'timezone': '/data/valhalla/tz_world.sqlite',
        'transit_dir': '/data/valhalla/transit',
        'transit_feeds_dir': '/data/valhalla/transit_feeds',
        'transit_bounding_box': Optional(str),
        'transit_pbf_limit': 20000,
        'hierarchy': True,
        'shortcuts': True,
        'include_platforms': False,
        'include_driveways': True,
        'include_construction': False,
        'include_bicycle': True,
        'include_pedestrian': True,
        'include_driving': True,
        'import_bike_share_stations': False,
        'global_synchronized_cache': False,
        'max_concurrent_reader_users': 1,
        'reclassify_links': True,
        'default_speeds_config': Optional(str),
        'data_processing': {
            'infer_internal_intersections': True,
            'infer_turn_channels': True,
            'apply_country_overrides': True,
            'use_admin_db': True,
            'use_direction_on_ways': False,
            'allow_alt_name': False,
            'use_urban_tag': False,
            'use_rest_area': False,
            'scan_tar': False,
        },
        'logging': {'type': 'std_out', 'color': True, 'file_name': 'path_to_some_file.log'},
    },
    'additional_data': {'elevation': '/data/valhalla/elevation/', 'elevation_url': Optional(str)},
    'loki': {
        'actions': [
            'locate',
            'route',
            'height',
            'sources_to_targets',
            'optimized_route',
            'isochrone',
            'trace_route',
            'trace_attributes',
            'transit_available',
            'expansion',
            'centroid',
            'status',
        ],
        'use_connectivity': True,
        'service_defaults': {
            'radius': 0,
            'minimum_reachability': 50,
            'search_cutoff': 35000,
            'node_snap_tolerance': 5,
            'street_side_tolerance': 5,
            'street_side_max_distance': 1000,
            'heading_tolerance': 60,
        },
        'logging': {
            'type': 'std_out',
            'color': True,
            'file_name': 'path_to_some_file.log',
            'long_request': 100.0,
        },
        'service': {'proxy': 'ipc:///tmp/loki'},
    },
    'thor': {
        'logging': {
            'type': 'std_out',
            'color': True,
            'file_name': 'path_to_some_file.log',
            'long_request': 110.0,
        },
        'source_to_target_algorithm': 'select_optimal',
        'service': {'proxy': 'ipc:///tmp/thor'},
        'max_reserved_labels_count_astar': 2000000,
        'max_reserved_labels_count_bidir_astar': 1000000,
        'max_reserved_labels_count_dijkstras': 4000000,
        'max_reserved_labels_count_bidir_dijkstras': 2000000,
<<<<<<< HEAD
        'costmatrix_check_reverse_connection': False,
=======
        'max_reserved_locations_costmatrix': 25,
>>>>>>> 89b0e2f6
        'clear_reserved_memory': False,
        'extended_search': False,
    },
    'odin': {
        'logging': {'type': 'std_out', 'color': True, 'file_name': 'path_to_some_file.log'},
        'service': {'proxy': 'ipc:///tmp/odin'},
        'markup_formatter': {
            'markup_enabled': False,
            'phoneme_format': '<TEXTUAL_STRING> (<span class=<QUOTES>phoneme<QUOTES>>/<VERBAL_STRING>/</span>)',
        },
    },
    'meili': {
        'mode': 'auto',
        'customizable': [
            'mode',
            'search_radius',
            'turn_penalty_factor',
            'gps_accuracy',
            'interpolation_distance',
            'sigma_z',
            'beta',
            'max_route_distance_factor',
            'max_route_time_factor',
        ],
        'verbose': False,
        'default': {
            'sigma_z': 4.07,
            'gps_accuracy': 5.0,
            'beta': 3,
            'max_route_distance_factor': 5,
            'max_route_time_factor': 5,
            'max_search_radius': 100,
            'breakage_distance': 2000,
            'interpolation_distance': 10,
            'search_radius': 50,
            'geometry': False,
            'route': True,
            'turn_penalty_factor': 0,
        },
        'auto': {'turn_penalty_factor': 200, 'search_radius': 50},
        'pedestrian': {'turn_penalty_factor': 100, 'search_radius': 50},
        'bicycle': {'turn_penalty_factor': 140},
        'multimodal': {'turn_penalty_factor': 70},
        'logging': {'type': 'std_out', 'color': True, 'file_name': 'path_to_some_file.log'},
        'service': {'proxy': 'ipc:///tmp/meili'},
        'grid': {'size': 500, 'cache_size': 100240},
    },
    'httpd': {
        'service': {
            'listen': 'tcp://*:8002',
            'loopback': 'ipc:///tmp/loopback',
            'interrupt': 'ipc:///tmp/interrupt',
            'drain_seconds': 28,
            'shutdown_seconds': 1,
            'timeout_seconds': -1,
        }
    },
    'service_limits': {
        'auto': {
            'max_distance': 5000000.0,
            'max_locations': 20,
            'max_matrix_distance': 400000.0,
            'max_matrix_location_pairs': 2500,
        },
        'bus': {
            'max_distance': 5000000.0,
            'max_locations': 50,
            'max_matrix_distance': 400000.0,
            'max_matrix_location_pairs': 2500,
        },
        'taxi': {
            'max_distance': 5000000.0,
            'max_locations': 20,
            'max_matrix_distance': 400000.0,
            'max_matrix_location_pairs': 2500,
        },
        'pedestrian': {
            'max_distance': 250000.0,
            'max_locations': 50,
            'max_matrix_distance': 200000.0,
            'max_matrix_location_pairs': 2500,
            'min_transit_walking_distance': 1,
            'max_transit_walking_distance': 10000,
        },
        'motor_scooter': {
            'max_distance': 500000.0,
            'max_locations': 50,
            'max_matrix_distance': 200000.0,
            'max_matrix_location_pairs': 2500,
        },
        'motorcycle': {
            'max_distance': 500000.0,
            'max_locations': 50,
            'max_matrix_distance': 200000.0,
            'max_matrix_location_pairs': 2500,
        },
        'bicycle': {
            'max_distance': 500000.0,
            'max_locations': 50,
            'max_matrix_distance': 200000.0,
            'max_matrix_location_pairs': 2500,
        },
        'multimodal': {
            'max_distance': 500000.0,
            'max_locations': 50,
            'max_matrix_distance': 0.0,
            'max_matrix_location_pairs': 0,
        },
        'status': {'allow_verbose': False},
        'transit': {
            'max_distance': 500000.0,
            'max_locations': 50,
            'max_matrix_distance': 200000.0,
            'max_matrix_location_pairs': 2500,
        },
        'truck': {
            'max_distance': 5000000.0,
            'max_locations': 20,
            'max_matrix_distance': 400000.0,
            'max_matrix_location_pairs': 2500,
        },
        'skadi': {'max_shape': 750000, 'min_resample': 10.0},
        'isochrone': {
            'max_contours': 4,
            'max_time_contour': 120,
            'max_distance': 25000.0,
            'max_locations': 1,
            'max_distance_contour': 200,
        },
        'trace': {
            'max_distance': 200000.0,
            'max_gps_accuracy': 100.0,
            'max_search_radius': 100.0,
            'max_shape': 16000,
            'max_alternates': 3,
            'max_alternates_shape': 100,
        },
        'bikeshare': {
            'max_distance': 500000.0,
            'max_locations': 50,
            'max_matrix_distance': 200000.0,
            'max_matrix_location_pairs': 2500,
        },
        'centroid': {'max_distance': 200000.0, 'max_locations': 5},
        'max_exclude_locations': 50,
        'max_reachability': 100,
        'max_radius': 200,
        'max_timedep_distance': 500000,
        'max_timedep_distance_matrix': 0,
        'max_alternates': 2,
        'max_exclude_polygons_length': 10000,
        'max_distance_disable_hierarchy_culling': 0,
    },
    'statsd': {
        'host': Optional(str),
        'port': 8125,
        'prefix': 'valhalla',
        'batch_size': Optional(int),
        'tags': Optional(list),
    },
}

help_text = {
    'mjolnir': {
        'max_cache_size': 'Number of bytes per thread used to store tile data in memory',
        'id_table_size': 'Value controls the initial size of the Id table',
        'use_lru_mem_cache': 'Use memory cache with LRU eviction policy',
        'lru_mem_cache_hard_control': 'Use hard memory limit control for LRU memory cache (i.e. on every put) - never allow overcommit',
        'use_simple_mem_cache': 'Use memory cache within a simple hash map the clears all tiles when overcommitted',
        'user_agent': 'User-Agent http header to request single tiles',
        'tile_url': 'Http location to read tiles from if they are not found in the tile_dir, e.g.: http://your_valhalla_tile_server_host:8000/some/Optional/path/{tilePath}?some=Optional&query=params. Valhalla will look for the {tilePath} portion of the url and fill this out with a given tile path when it make a request for that tile',
        'tile_url_gz': 'Whether or not to request for compressed tiles',
        'concurrency': 'How many threads to use in the concurrent parts of tile building',
        'tile_dir': 'Location to read/write tiles to/from',
        'tile_extract': 'Location to read tiles from tar',
        'traffic_extract': 'Location to read traffic from tar',
        'incident_dir': 'Location to read incident tiles from',
        'incident_log': 'Location to read change events of incident tiles',
        'shortcut_caching': 'Precaches the superseded edges of all shortcuts in the graph. Defaults to false',
        'admin': 'Location of sqlite file holding admin polygons created with valhalla_build_admins',
        'landmarks': 'Location of sqlite file holding landmark POI created with valhalla_build_landmarks',
        'timezone': 'Location of sqlite file holding timezone information created with valhalla_build_timezones',
        'transit_dir': 'Location of intermediate transit tiles created with valhalla_build_transit',
        'transit_feeds_dir': 'Location of GTFS transit feeds',
        'transit_bounding_box': 'Add comma separated bounding box values to only download transit data inside the given bounding box',
        'transit_pbf_limit': 'Limit individual PBF files to this many trips (needed for PBF\'s stupid size limit)',
        'hierarchy': 'bool indicating whether road hierarchy is to be built - default to True',
        'shortcuts': 'bool indicating whether shortcuts are to be built - default to True',
        'include_platforms': 'bool indicating whether to include highway=platform - default to False',
        'include_driveways': 'bool indicating whether private driveways are included - default to True',
        'include_construction': 'bool indicating where roads under construction are included - default to False',
        'include_bicycle': 'bool indicating whether cycling only ways are included - default to True',
        'include_pedestrian': 'bool indicating whether pedestrian only ways are included - default to True',
        'include_driving': 'bool indicating whether driving only ways are included - default to True',
        'import_bike_share_stations': 'bool indicating whether importing bike share stations(BSS). Set to True when using multimodal - default to False',
        'global_synchronized_cache': 'bool indicating whether global_synchronized_cache is used - default to False',
        'max_concurrent_reader_users': 'number of threads in the threadpool which can be used to fetch tiles over the network via curl',
        'reclassify_links': 'bool indicating whether or not to reclassify links - reclassifies ramps based on the lowest class connecting road',
        'default_speeds_config': 'a path indicating the json config file which graph enhancer will use to set the speeds of edges in the graph based on their geographic location (state/country), density (urban/rural), road class, road use (form of way)',
        'data_processing': {
            'infer_internal_intersections': 'bool indicating whether or not to infer internal intersections during the graph enhancer phase or use the internal_intersection key from the pbf',
            'infer_turn_channels': 'bool indicating whether or not to infer turn channels during the graph enhancer phase or use the turn_channel key from the pbf',
            'apply_country_overrides': 'bool indicating whether or not to apply country overrides during the graph enhancer phase',
            'use_admin_db': 'bool indicating whether or not to use the administrative database during the graph enhancer phase or use the admin keys from the pbf that are set on the node',
            'use_direction_on_ways': 'bool indicating whether or not to process the direction key on the ways or utilize the guidance relation tags during the parsing phase',
            'allow_alt_name': 'bool indicating whether or not to process the alt_name key on the ways during the parsing phase',
            'use_urban_tag': 'bool indicating whether or not to use the urban area tag on the ways or to utilize the getDensity function within the graph enhancer phase',
            'use_rest_area': 'bool indicating whether or not to use the rest/service area tag on the ways',
            'scan_tar': 'bool indicating whether or not to pre-scan the tar ball(s) when loading an extract with an index file, to warm up the OS page cache.',
        },
        'logging': {
            'type': 'Type of logger either std_out or file',
            'color': 'User colored log level in std_out logger',
            'file_name': 'Output log file for the file logger',
        },
    },
    'additional_data': {
        'elevation': 'Location of elevation tiles',
        'elevation_url': 'Http location to read elevations from. this address is used if elevation tiles were not found in the elevation directory. Ex.: http://<your_valhalla_tile_server_host>:<your_valhalla_tile_server_port>/some/Optional/path/{tilePath}?some=Optional&query=params. Valhalla will look for the {tilePath} portion of the url and fill this out with an elevation path when it makes a request for that particular elevation',
    },
    'loki': {
        'actions': 'Comma separated list of allowable actions for the service, one or more of: locate, route, height, optimized_route, isochrone, trace_route, trace_attributes, transit_available, expansion, centroid, status',
        'use_connectivity': 'a boolean value to know whether or not to construct the connectivity maps',
        'service_defaults': {
            'radius': 'Default radius to apply to incoming locations should one not be supplied',
            'minimum_reachability': 'Default minimum reachability to apply to incoming locations should one not be supplied',
            'search_cutoff': 'The cutoff at which we will assume the input is too far away from civilisation to be worth correlating to the nearest graph elements',
            'node_snap_tolerance': 'During edge correlation this is the tolerance used to determine whether or not to snap to the intersection rather than along the street, if the snap location is within this distance from the intersection the intersection is used instead',
            'street_side_tolerance': 'If your input coordinate is less than this tolerance away from the edge centerline then we set your side of street to none otherwise your side of street will be left or right depending on direction of travel',
            'street_side_max_distance': 'The max distance in meters that the input coordinates or display ll can be from the edge centerline for them to be used for determining the side of street. Beyond this distance the side of street is set to none',
            'heading_tolerance': 'When a heading is supplied, this is the tolerance around that heading with which we determine whether an edges heading is similar enough to match the supplied heading',
        },
        'logging': {
            'type': 'Type of logger either std_out or file',
            'color': 'User colored log level in std_out logger',
            'file_name': 'Output log file for the file logger',
            'long_request': 'Value used in processing to determine whether it took too long',
        },
        'service': {'proxy': 'IPC linux domain socket file location'},
    },
    'thor': {
        'logging': {
            'type': 'Type of logger either std_out or file',
            'color': 'User colored log level in std_out logger',
            'file_name': 'Output log file for the file logger',
            'long_request': 'Value used in processing to determine whether it took too long',
        },
        'source_to_target_algorithm': 'Which matrix algorithm should be used, one of "timedistancematrix" or "costmatrix". If blank, the optimal will be selected.',
        'costmatrix_check_reverse_connection': 'Whether to check for expansion connections on the reverse tree, which has an adverse effect on performance',
        'service': {'proxy': 'IPC linux domain socket file location'},
        'max_reserved_labels_count_astar': 'Maximum capacity allowed to keep reserved for unidirectional A*.',
        'max_reserved_labels_count_bidir_astar': 'Maximum capacity allowed to keep reserved for bidirectional A*.',
        'max_reserved_labels_count_dijkstras': 'Maximum capacity allowed to keep reserved for unidirectional Dijkstras.',
        'max_reserved_labels_count_bidir_dijkstras': 'Maximum capacity allowed to keep reserved for bidirectional Dijkstras.',
        'max_reserved_locations_costmatrix': 'Maximum amount of locations allowed to to keep reserved between requests for CostMatrix',
        'clear_reserved_memory': 'If True clean reserved memory in path algorithms',
        'extended_search': 'If True and 1 side of the bidirectional search is exhausted, causes the other side to continue if the starting location of that side began on a not_thru or closed edge',
    },
    'odin': {
        'logging': {
            'type': 'Type of logger either std_out or file',
            'color': 'User colored log level in std_out logger',
            'file_name': 'Output log file for the file logger',
        },
        'service': {'proxy': 'IPC linux domain socket file location'},
        'markup_formatter': {
            'markup_enabled': 'Boolean flag to use markup formatting',
            'phoneme_format': 'The phoneme format string that will be used by street names and signs',
        },
    },
    'meili': {
        'mode': 'Specify the default transport mode',
        'customizable': 'Specify which parameters are allowed to be customized by URL query parameters',
        'verbose': 'Control verbose output for debugging',
        'default': {
            'sigma_z': 'A non-negative value to specify the GPS accuracy (the variance of the normal distribution) of an incoming GPS sequence. It is also used to weight emission costs of measurements',
            'gps_accuracy': 'TODO: ',
            'beta': 'A non-negative emprical value to weight the transition cost of two successive candidates',
            'max_route_distance_factor': 'A non-negative value used to limit the routing search range which is the distance to next measurement multiplied by this factor',
            'max_route_time_factor': 'A non-negative value used to limit the routing search range which is the time to the next measurement multiplied by this factor',
            'breakage_distance': 'A non-negative value. If two successive measurements are far than this distance, then connectivity in between will not be considered',
            'max_search_radius': 'A non-negative value specifying the maximum radius in meters about a given point to search for candidate edges for routing',
            'interpolation_distance': 'If two successive measurements are closer than this distance, then the later one will be interpolated into the matched route',
            'search_radius': 'A non-negative value to specify the search radius (in meters) within which to search road candidates for each measurement',
            'geometry': 'TODO: ',
            'route': 'TODO: ',
            'turn_penalty_factor': 'A non-negative value to penalize turns from one road segment to next',
        },
        'auto': {
            'turn_penalty_factor': 'A non-negative value to penalize turns from one road segment to next',
            'search_radius': 'A non-negative value to specify the search radius (in meters) within which to search road candidates for each measurement',
        },
        'pedestrian': {
            'turn_penalty_factor': 'A non-negative value to penalize turns from one road segment to next',
            'search_radius': 'A non-negative value to specify the search radius (in meters) within which to search road candidates for each measurement',
        },
        'bicycle': {
            'turn_penalty_factor': 'A non-negative value to penalize turns from one road segment to next'
        },
        'multimodal': {
            'turn_penalty_factor': 'A non-negative value to penalize turns from one road segment to next'
        },
        'logging': {
            'type': 'Type of logger either std_out or file',
            'color': 'User colored log level in std_out logger',
            'file_name': 'Output log file for the file logger',
        },
        'service': {'proxy': 'IPC linux domain socket file location'},
        'grid': {
            'size': 'TODO: Resolution of the grid used in finding match candidates',
            'cache_size': 'TODO: number of grids to keep in cache',
        },
    },
    'httpd': {
        'service': {
            'listen': 'The protocol, host location and port your service will bind to',
            'loopback': 'IPC linux domain socket file location used to communicate results back to the client',
            'interrupt': 'IPC linux domain socket file location used to cancel work in progress',
            'drain_seconds': 'How long to wait for currently running threads to finish before signaling them to shutdown',
            'shutdown_seconds': 'How long to wait for currently running threads to quit before exiting the process',
            'timeout_seconds': 'How long to wait for a single request to finish before timing it out (defaults to infinite)',
        }
    },
    'service_limits': {
        'auto': {
            'max_distance': 'Maximum b-line distance between all locations in meters',
            'max_locations': 'Maximum number of input locations',
            'max_matrix_distance': 'Maximum b-line distance between 2 most distant locations in meters for a matrix',
            'max_matrix_location_pairs': 'Maximum number of routes computed with the matrix, e.g. 2500 = 50:50 or 1:2500',
        },
        'bus': {
            'max_distance': 'Maximum b-line distance between all locations in meters',
            'max_locations': 'Maximum number of input locations',
            'max_matrix_distance': 'Maximum b-line distance between 2 most distant locations in meters for a matrix',
            'max_matrix_location_pairs': 'Maximum number of routes computed with the matrix, e.g. 2500 = 50:50 or 1:2500',
        },
        'taxi': {
            'max_distance': 'Maximum b-line distance between all locations in meters',
            'max_locations': 'Maximum number of input locations',
            'max_matrix_distance': 'Maximum b-line distance between 2 most distant locations in meters for a matrix',
            'max_matrix_location_pairs': 'Maximum number of routes computed with the matrix, e.g. 2500 = 50:50 or 1:2500',
        },
        'pedestrian': {
            'max_distance': 'Maximum b-line distance between all locations in meters',
            'max_locations': 'Maximum number of input locations',
            'max_matrix_distance': 'Maximum b-line distance between 2 most distant locations in meters for a matrix',
            'max_matrix_location_pairs': 'Maximum number of routes computed with the matrix, e.g. 2500 = 50:50 or 1:2500',
            'min_transit_walking_distance': 'Minimum distance you must walk to the egress of to a station',
            'max_transit_walking_distance': 'Maximum distance allowed for walking when using transit',
        },
        'motor_scooter': {
            'max_distance': 'Maximum b-line distance between all locations in meters',
            'max_locations': 'Maximum number of input locations',
            'max_matrix_distance': 'Maximum b-line distance between 2 most distant locations in meters for a matrix',
            'max_matrix_location_pairs': 'Maximum number of routes computed with the matrix, e.g. 2500 = 50:50 or 1:2500',
        },
        'motorcycle': {
            'max_distance': 'Maximum b-line distance between all locations in meters',
            'max_locations': 'Maximum number of input locations',
            'max_matrix_distance': 'Maximum b-line distance between 2 most distant locations in meters for a matrix',
            'max_matrix_location_pairs': 'Maximum number of routes computed with the matrix, e.g. 2500 = 50:50 or 1:2500',
        },
        'bicycle': {
            'max_distance': 'Maximum b-line distance between all locations in meters',
            'max_locations': 'Maximum number of input locations',
            'max_matrix_distance': 'Maximum b-line distance between 2 most distant locations in meters for a matrix',
            'max_matrix_location_pairs': 'Maximum number of routes computed with the matrix, e.g. 2500 = 50:50 or 1:2500',
        },
        'multimodal': {
            'max_distance': 'Maximum b-line distance between all locations in meters',
            'max_locations': 'Maximum number of input locations',
            'max_matrix_distance': 'Maximum b-line distance between 2 most distant locations in meters for a matrix',
            'max_matrix_location_pairs': 'Maximum number of routes computed with the matrix, e.g. 2500 = 50:50 or 1:2500',
        },
        'status': {
            'allow_verbose': 'Allow verbose output for the /status endpoint, which can be computationally expensive'
        },
        'transit': {
            'max_distance': 'Maximum b-line distance between all locations in meters',
            'max_locations': 'Maximum number of input locations',
            'max_matrix_distance': 'Maximum b-line distance between 2 most distant locations in meters for a matrix',
            'max_matrix_location_pairs': 'Maximum number of routes computed with the matrix, e.g. 2500 = 50:50 or 1:2500',
        },
        'truck': {
            'max_distance': 'Maximum b-line distance between all locations in meters',
            'max_locations': 'Maximum number of input locations',
            'max_matrix_distance': 'Maximum b-line distance between 2 most distant locations in meters for a matrix',
            'max_matrix_location_pairs': 'Maximum number of routes computed with the matrix, e.g. 2500 = 50:50 or 1:2500',
        },
        'skadi': {
            'max_shape': 'Maximum number of input shapes',
            'min_resample': 'Smalled resampling distance to allow in meters',
        },
        'isochrone': {
            'max_contours': 'Maximum number of input contours to allow',
            'max_time_contour': 'Maximum time value for any one contour in minutes',
            'max_distance': 'Maximum b-line distance between all locations in meters',
            'max_locations': 'Maximum number of input locations',
            'max_distance_contour': 'Maximum distance value for any one contour in kilometers',
        },
        'trace': {
            'max_distance': 'Maximum input shape distance in meters',
            'max_gps_accuracy': 'Maximum input gps accuracy in meters',
            'max_search_radius': 'Maximum upper bounds of the search radius in meters',
            'max_shape': 'Maximum number of input shape points',
            'max_alternates': 'Maximum number of alternate map matching',
            'max_alternates_shape': 'Maximum number of input shape points when requesting multiple paths',
        },
        'bikeshare': {
            'max_distance': 'Maximum b-line distance between all locations in meters',
            'max_locations': 'Maximum number of input locations',
            'max_matrix_distance': 'Maximum b-line distance between 2 most distant locations in meters for a matrix',
            'max_matrix_location_pairs': 'Maximum number of routes computed with the matrix, e.g. 2500 = 50:50 or 1:2500',
        },
        'centroid': {
            'max_distance': 'Maximum b-line distance between any pair of locations in meters',
            'max_locations': 'Maximum number of input locations, 127 is a hard limit and cannot be increased in config',
        },
        'max_exclude_locations': 'Maximum number of avoid locations to allow in a request',
        'max_reachability': 'Maximum reachability (number of nodes reachable) allowed on any one location',
        'max_radius': 'Maximum radius in meters allowed on any one location',
        'max_timedep_distance': 'Maximum b-line distance between locations to allow a time-dependent route',
        'max_timedep_distance_matrix': 'Maximum b-line distance between 2 most distant locations in meters to allow a time-dependent matrix',
        'max_alternates': 'Maximum number of alternate routes to allow in a request',
        'max_exclude_polygons_length': 'Maximum total perimeter of all exclude_polygons in meters',
        'max_distance_disable_hierarchy_culling': 'Maximum search distance allowed with hierarchy culling disabled',
    },
    'statsd': {
        'host': 'The statsd host address',
        'port': 'The statsd port',
        'prefix': 'The statsd prefix to use for each metric',
        'batch_size': 'Approximate maximum size in bytes of each batch of stats to send to statsd',
        'tags': 'List of tags to include with each metric',
    },
}


def add_leaf_args(
    path: str,
    tree: Union[dict, bool, str, list, Optional],
    leaves_: List[str],
    parser_: ArgumentParser,
    help: dict,
):
    """
    returns a list of leaves of the tree, `\0` separated, stops at non dicts
    while doing so it also adds arguments to the parser
    """
    # if we are at a dict go deeper
    if isinstance(tree, dict):
        for k in tree:
            v = tree[k]
            add_leaf_args('\0'.join([path, k]) if len(path) else k, v, leaves_, parser_, help)
    # we've reached a leaf
    else:
        keys = path.split('\0')
        h = help
        for k in keys:
            h = h[k]

        # its either required and is the right type or optional and has a type to use
        # lists are supported as comma separated and bools support a bunch of conventions
        # the rest of the primitives (strings and numbers) parse automatically
        if isinstance(tree, Optional):
            t = tree.type
        elif isinstance(tree, list):
            t = lambda arg: arg.split(',')
        elif isinstance(tree, bool):
            t = lambda arg: bool(strtobool(arg))
        else:
            t = type(tree)

        arg = '--' + path.replace('_', '-').replace('\0', '-')
        parser_.add_argument(arg, type=t, help=h, default=tree)
        leaves_.append(path)


def override_config(args_: dict, leaves_: list, config_: dict):
    """override the defaults given what was passed"""
    for leaf in leaves_:
        keys = leaf.split('\0')
        v = config_
        for k in keys[:-1]:
            v = v[k]
        v[keys[-1]] = args_.get(leaf.replace('\0', '_'))
        if isinstance(v[keys[-1]], type(Optional())):
            del v[keys[-1]]


# set up available program options
leaves = []
parser = ArgumentParser(
    description='Generate valhalla configuration', formatter_class=ArgumentDefaultsHelpFormatter
)
add_leaf_args('', config, leaves, parser, help_text)

# entry point to program
if __name__ == '__main__':
    # TODO: add argument to set base path and use in all other path based values
    args = parser.parse_args()

    # encapsulate to test easier
    override_config(args.__dict__, leaves, config)

    # show the config
    print(json.dumps(config, sort_keys=True, indent=2, separators=(',', ': ')))<|MERGE_RESOLUTION|>--- conflicted
+++ resolved
@@ -117,11 +117,8 @@
         'max_reserved_labels_count_bidir_astar': 1000000,
         'max_reserved_labels_count_dijkstras': 4000000,
         'max_reserved_labels_count_bidir_dijkstras': 2000000,
-<<<<<<< HEAD
         'costmatrix_check_reverse_connection': False,
-=======
         'max_reserved_locations_costmatrix': 25,
->>>>>>> 89b0e2f6
         'clear_reserved_memory': False,
         'extended_search': False,
     },
