#!/bin/sh

error_exit() {
<<<<<<< HEAD
    echo "error: $1" 1>&2
    # the 3.9x version of geos has a double free bug but the output still works
    if [ $(pkg-config geos --modversion | grep -cF "3.9") -eq 0 ]; then
        exit 1
    fi
=======
  echo "error: $1" 1>&2
  # geos 3.9* has a double free bug which, although it crashes the programs
  # that use it when they go to exit, works fine otherwise in terms of the
  # output. so here if we detect that we ignore the failure and keep going
  if [ $(pkg-config geos --modversion | grep -cvF "3.9") -eq 0 ]; then
    exit 1
  fi
>>>>>>> d83be121
}

if  ! which spatialite >/dev/null; then
    error_exit "spatialite not found which is required.  Please install via:  sudo apt-get install spatialite-bin"
fi

if  ! which unzip >/dev/null; then
    error_exit "unzip not found which is required.  Please install via:  sudo apt-get install unzip"
fi

rm -rf dist
rm -f ./timezones-with-oceans.shapefile.zip

url="https://github.com/evansiroky/timezone-boundary-builder/releases/download/2018d/timezones-with-oceans.shapefile.zip"

cat << EOF > alias_tz.csv
Pacific/Ponape,Pacific/Pohnpei
Pacific/Midway,Pacific/Pago_Pago
Pacific/Samoa,Pacific/Pago_Pago
US/Samoa,Pacific/Pago_Pago
Kwajalein,Pacific/Kwajalein
Pacific/Johnston,Pacific/Honolulu
US/Hawaii,Pacific/Honolulu
Pacific/Saipan,Pacific/Guam
Chile/EasterIsland,Pacific/Easter
Pacific/Truk,Pacific/Chuuk
Pacific/Yap,Pacific/Chuuk
NZ-CHAT,Pacific/Chatham
Antarctica/McMurdo,Pacific/Auckland
Antarctica/South_Pole,Pacific/Auckland
NZ,Pacific/Auckland
Europe/Busingen,Europe/Zurich
Europe/Vaduz,Europe/Zurich
Poland,Europe/Warsaw
Europe/San_Marino,Europe/Rome
Europe/Vatican,Europe/Rome
Europe/Bratislava,Europe/Prague
Arctic/Longyearbyen,Europe/Oslo
Atlantic/Jan_Mayen,Europe/Oslo
W-SU,Europe/Moscow
Europe/Belfast,Europe/London
Europe/Guernsey,Europe/London
Europe/Isle_of_Man,Europe/London
Europe/Jersey,Europe/London
GB,Europe/London
GB-Eire,Europe/London
Portugal,Europe/Lisbon
Asia/Istanbul,Europe/Istanbul
Turkey,Europe/Istanbul
Europe/Mariehamn,Europe/Helsinki
Eire,Europe/Dublin
Europe/Tiraspol,Europe/Chisinau
Europe/Ljubljana,Europe/Belgrade
Europe/Podgorica,Europe/Belgrade
Europe/Sarajevo,Europe/Belgrade
Europe/Skopje,Europe/Belgrade
Europe/Zagreb,Europe/Belgrade
UTC,Etc/UTC
Etc/Universal,Etc/UTC
Etc/Zulu,Etc/UTC
Universal,Etc/UTC
Zulu,Etc/UTC
UCT,Etc/UCT
Etc/GMT+0,Etc/GMT
Etc/GMT0,Etc/GMT
Etc/GMT-0,Etc/GMT
GMT,Etc/GMT
Etc/Greenwich,Etc/GMT
GMT+0,Etc/GMT
GMT0,Etc/GMT
GMT−0,Etc/GMT
Greenwich,Etc/GMT
Australia/Canberra,Australia/Sydney
Australia/ACT,Australia/Sydney
Australia/NSW,Australia/Sydney
Australia/West,Australia/Perth
Australia/Victoria,Australia/Melbourne
Australia/LHI,Australia/Lord_Howe
Australia/Tasmania,Australia/Hobart
Australia/North,Australia/Darwin
Australia/Yancowinna,Australia/Broken_Hill
Australia/Queensland,Australia/Brisbane
Australia/South,Australia/Adelaide
Iceland,Atlantic/Reykjavik
Atlantic/Faeroe,Atlantic/Faroe
Asia/Rangoon,Asia/Yangon
Asia/Kashgar,Asia/Urumqi
Asia/Ulan_Bator,Asia/Ulaanbaatar
Japan,Asia/Tokyo
Asia/Thimbu,Asia/Thimphu
Iran,Asia/Tehran
ROC,Asia/Taipei
Singapore,Asia/Singapore
Asia/Chongqing,Asia/Shanghai
Asia/Chungking,Asia/Shanghai
Asia/Harbin,Asia/Shanghai
PRC,Asia/Shanghai
ROK,Asia/Seoul
Asia/Aden,Asia/Riyadh
Asia/Kuwait,Asia/Riyadh
Asia/Bahrain,Asia/Qatar
Asia/Ujung_Pandang,Asia/Makassar
Asia/Macao,Asia/Macau
Asia/Calcutta,Asia/Kolkata
Asia/Katmandu,Asia/Kathmandu
Asia/Tel_Aviv,Asia/Jerusalem
Israel,Asia/Jerusalem
Hongkong,Asia/Hong_Kong
Asia/Saigon,Asia/Ho_Chi_Minh
Asia/Muscat,Asia/Dubai
Asia/Dacca,Asia/Dhaka
Asia/Phnom_Penh,Asia/Bangkok
Asia/Vientiane,Asia/Bangkok
Asia/Ashkhabad,Asia/Ashgabat
Canada/Central,America/Winnipeg
Canada/Yukon,America/Whitehorse
Canada/Pacific,America/Vancouver
America/Montreal,America/Toronto
Canada/Eastern,America/Toronto
America/Ensenada,America/Tijuana
America/Santa_Isabel,America/Tijuana
Mexico/BajaNorte,America/Tijuana
Canada/Newfoundland,America/St_Johns
Brazil/East,America/Sao_Paulo
Chile/Continental,America/Santiago
America/Porto_Acre,America/Rio_Branco
Brazil/Acre,America/Rio_Branco
Canada/Saskatchewan,America/Regina
America/Anguilla,America/Port_of_Spain
America/Antigua,America/Port_of_Spain
America/Dominica,America/Port_of_Spain
America/Grenada,America/Port_of_Spain
America/Guadeloupe,America/Port_of_Spain
America/Marigot,America/Port_of_Spain
America/Montserrat,America/Port_of_Spain
America/St_Barthelemy,America/Port_of_Spain
America/St_Kitts,America/Port_of_Spain
America/St_Lucia,America/Port_of_Spain
America/St_Thomas,America/Port_of_Spain
America/St_Vincent,America/Port_of_Spain
America/Tortola,America/Port_of_Spain
America/Virgin,America/Port_of_Spain
US/Arizona,America/Phoenix
America/Cayman,America/Panama
Brazil/DeNoronha,America/Noronha
US/Eastern,America/New_York
Mexico/General,America/Mexico_City
Mexico/BajaSur,America/Mazatlan
Brazil/West,America/Manaus
US/Pacific,America/Los_Angeles
US/Pacific-New,America/Los_Angeles
America/Louisville,America/Kentucky/Louisville
Jamaica,America/Jamaica
America/Knox_IN,America/Indiana/Knox
US/Indiana-Starke,America/Indiana/Knox
America/Fort_Wayne,America/Indiana/Indianapolis
America/Indianapolis,America/Indiana/Indianapolis
US/East-Indiana,America/Indiana/Indianapolis
Cuba,America/Havana
Canada/Atlantic,America/Halifax
Canada/Mountain,America/Edmonton
US/Michigan,America/Detroit
America/Shiprock,America/Denver
Navajo,America/Denver
US/Mountain,America/Denver
America/Aruba,America/Curacao
America/Kralendijk,America/Curacao
America/Lower_Princes,America/Curacao
US/Central,America/Chicago
America/Coral_Harbour,America/Atikokan
America/Mendoza,America/Argentina/Mendoza
America/Jujuy,America/Argentina/Jujuy
America/Cordoba,America/Argentina/Cordoba
America/Rosario,America/Argentina/Cordoba
America/Argentina/ComodRivadavia,America/Argentina/Catamarca
America/Catamarca,America/Argentina/Catamarca
America/Buenos_Aires,America/Argentina/Buenos_Aires
US/Alaska,America/Anchorage
America/Atka,America/Adak
US/Aleutian,America/Adak
Libya,Africa/Tripoli
Africa/Addis_Ababa,Africa/Nairobi
Africa/Asmara,Africa/Nairobi
Africa/Dar_es_Salaam,Africa/Nairobi
Africa/Djibouti,Africa/Nairobi
Africa/Kampala,Africa/Nairobi
Africa/Mogadishu,Africa/Nairobi
Indian/Antananarivo,Africa/Nairobi
Indian/Comoro,Africa/Nairobi
Indian/Mayotte,Africa/Nairobi
Africa/Blantyre,Africa/Maputo
Africa/Bujumbura,Africa/Maputo
Africa/Gaborone,Africa/Maputo
Africa/Harare,Africa/Maputo
Africa/Kigali,Africa/Maputo
Africa/Lubumbashi,Africa/Maputo
Africa/Lusaka,Africa/Maputo
Africa/Bangui,Africa/Lagos
Africa/Brazzaville,Africa/Lagos
Africa/Douala,Africa/Lagos
Africa/Kinshasa,Africa/Lagos
Africa/Libreville,Africa/Lagos
Africa/Luanda,Africa/Lagos
Africa/Malabo,Africa/Lagos
Africa/Niamey,Africa/Lagos
Africa/Porto-Novo,Africa/Lagos
Africa/Sao_Tome,Africa/Lagos
Africa/Maseru,Africa/Johannesburg
Africa/Mbabane,Africa/Johannesburg
Egypt,Africa/Cairo
Africa/Bamako,Africa/Abidjan
Africa/Banjul,Africa/Abidjan
Africa/Conakry,Africa/Abidjan
Africa/Dakar,Africa/Abidjan
Africa/Freetown,Africa/Abidjan
Africa/Lome,Africa/Abidjan
Africa/Nouakchott,Africa/Abidjan
Africa/Ouagadougou,Africa/Abidjan
Africa/Timbuktu,Africa/Abidjan
Atlantic/St_Helena,Africa/Abidjan
EOF

echo "downloading timezone polygon file." 1>&2
curl -L -s -o ./timezones-with-oceans.shapefile.zip ${url} || error_exit "wget failed for " ${url}
unzip ./timezones-with-oceans.shapefile.zip 1>&2 || error_exit "unzip failed"

tz_file=$(mktemp)
spatialite_tool -i -shp ./dist/combined-shapefile-with-oceans -d ${tz_file} -t tz_world -s 4326 -g geom -c UTF-8 1>&2 || error_exit "spatialite_tool import failed"
spatialite ${tz_file} "SELECT CreateSpatialIndex('tz_world', 'geom');" 1>&2 || error_exit "SpatialIndex failed"

spatialite ${tz_file} "DROP TABLE IF EXISTS "alias";" 1>&2 || error_exit "drop table alias failed"
spatialite ${tz_file} "CREATE TABLE "alias" (alias_TZID text,alias_new_TZID text);" 1>&2 || error_exit "create table alias failed"
spatialite -csv ${tz_file} ".import alias_tz.csv alias" 1>&2 || error_exit "alias table import failed"
spatialite ${tz_file} "update tz_world set TZID = (select alias_new_TZID from alias where TZID = alias_TZID) where TZID in (select alias_TZID from alias);" 1>&2 || error_exit "updating tz_world failed"
spatialite ${tz_file} "VACUUM;" 1>&2 || error_exit "VACUUM failed"
spatialite ${tz_file} "ANALYZE;" 1>&2 || error_exit "ANALYZE failed"

rm -rf dist
rm -f ./timezones-with-oceans.shapefile.zip alias_tz.csv
cat ${tz_file}<|MERGE_RESOLUTION|>--- conflicted
+++ resolved
@@ -1,13 +1,6 @@
 #!/bin/sh
 
 error_exit() {
-<<<<<<< HEAD
-    echo "error: $1" 1>&2
-    # the 3.9x version of geos has a double free bug but the output still works
-    if [ $(pkg-config geos --modversion | grep -cF "3.9") -eq 0 ]; then
-        exit 1
-    fi
-=======
   echo "error: $1" 1>&2
   # geos 3.9* has a double free bug which, although it crashes the programs
   # that use it when they go to exit, works fine otherwise in terms of the
@@ -15,7 +8,6 @@
   if [ $(pkg-config geos --modversion | grep -cvF "3.9") -eq 0 ]; then
     exit 1
   fi
->>>>>>> d83be121
 }
 
 if  ! which spatialite >/dev/null; then
