# Minimal CMake configuration for Valhalla
#
# Builds libvalhalla and minimal collection of programs.
#
# This is NOT equivalent to the official Valhalla build configuration based on GNU Autotools.
# This is NOT suitable for building complete Valhalla suite.
# This is secondary build configuration provided for convenient development
# on Windows and using CMake-enabled IDEs.
#
cmake_minimum_required(VERSION 3.12 FATAL_ERROR)
project(valhalla LANGUAGES CXX C)

include(FindPkgConfig)
include(GNUInstallDirs)

set(VALHALLA_SOURCE_DIR ${CMAKE_CURRENT_SOURCE_DIR})
set(VALHALLA_BUILD_DIR ${CMAKE_CURRENT_BINARY_DIR})
list(INSERT CMAKE_MODULE_PATH 0 ${VALHALLA_SOURCE_DIR}/cmake)

set(CMAKE_CXX_STANDARD 17 CACHE STRING "C++ language version to use (default is 17)")
option(ENABLE_TOOLS "Enable Valhalla tools" ON)
option(ENABLE_DATA_TOOLS "Enable Valhalla data tools" ON)
option(ENABLE_SERVICES "Enable Valhalla services" ON)
option(ENABLE_HTTP "Enable the use of CURL" ON)
option(ENABLE_PYTHON_BINDINGS "Enable Python bindings" ON)
option(ENABLE_CCACHE "Speed up incremental rebuilds via ccache" ON)
option(ENABLE_COVERAGE "Build with coverage instrumentalisation" OFF)
option(ENABLE_COMPILER_WARNINGS "Build with compiler warnings" OFF)
option(ENABLE_SANITIZERS "Use all the integrated sanitizers for Debug build" OFF)
option(ENABLE_ADDRESS_SANITIZER "Use memory sanitizer for Debug build" OFF)
option(ENABLE_UNDEFINED_SANITIZER "Use UB sanitizer for Debug build" OFF)
option(ENABLE_TESTS "Enable Valhalla tests" ON)
option(ENABLE_WERROR "Convert compiler warnings to errors. Requires ENABLE_COMPILER_WARNINGS=ON to take effect" OFF)
option(ENABLE_BENCHMARKS "Enable microbenchmarking" ON)
option(INSTALL_VENDORED_HEADERS "Install vendored public headers to <install_dir>/valhalla/third_party" ON)
option(ENABLE_THREAD_SAFE_TILE_REF_COUNT "If ON uses shared_ptr as tile reference(i.e. it is thread safe)" OFF)
option(ENABLE_SINGLE_FILES_WERROR "Convert compiler warnings to errors for single files" ON)
# useful to workaround issues likes this https://stackoverflow.com/questions/24078873/cmake-generated-xcode-project-wont-compile
option(ENABLE_STATIC_LIBRARY_MODULES "If ON builds Valhalla modules as STATIC library targets" OFF)

set(LOGGING_LEVEL "" CACHE STRING "Logging level, default is INFO")
set_property(CACHE LOGGING_LEVEL PROPERTY STRINGS "NONE;ALL;ERROR;WARN;INFO;DEBUG;TRACE")
set_property(GLOBAL PROPERTY USE_FOLDERS ON)

set(CMAKE_CXX_STANDARD_REQUIRED ON)
set(CMAKE_EXPORT_COMPILE_COMMANDS ON)
set(THREADS_PREFER_PTHREAD_FLAG ON)

# colorize output
include(CheckCXXCompilerFlag)
if(CMAKE_CXX_COMPILER_ID MATCHES "Clang")
  set(CMAKE_CXX_FLAGS "${CMAKE_CXX_FLAGS} -fcolor-diagnostics")
elseif(CMAKE_CXX_COMPILER_ID MATCHES "GNU")
  check_cxx_compiler_flag("-fdiagnostics-color=auto" HAS_COLOR_FLAG)
  if(HAS_COLOR_FLAG)
    set(CMAKE_CXX_FLAGS "${CMAKE_CXX_FLAGS} ${COLOR_FLAG}")
  endif()
endif()

# Explicitly set the build type to Release if no other type is specified
# on the command line.  Without this, cmake defaults to an unoptimized,
# non-debug build, which almost nobody wants.
if(NOT MSVC_IDE) # TODO: May need to be extended for Xcode, CLion, etc.
  if(NOT CMAKE_BUILD_TYPE)
    message(STATUS "No build type specified, defaulting to Release")
    set(CMAKE_BUILD_TYPE Release)
  endif()
endif()

if(CMAKE_BUILD_TYPE STREQUAL Debug)
  message(STATUS "Configuring in debug mode")
elseif(CMAKE_BUILD_TYPE STREQUAL Release)
  message(STATUS "Configuring in release mode")
elseif(CMAKE_BUILD_TYPE STREQUAL RelWithDebInfo)
  message(STATUS "Configuring in release mode with debug symbols")
elseif(CMAKE_BUILD_TYPE STREQUAL MinRelSize)
  message(STATUS "Configuring in release mode with minimized size")
elseif(CMAKE_BUILD_TYPE STREQUAL None)
  message(STATUS "Configuring without a mode, no optimization flags will be set")
else()
  message(FATAL_ERROR "Unrecognized build type. Use one of Debug, Release, RelWithDebInfo, MinRelSize, None")
endif()

if(ENABLE_CCACHE AND (CMAKE_CXX_COMPILER_ID MATCHES "Clang" OR CMAKE_CXX_COMPILER_ID MATCHES "GNU"))
  find_program(CCACHE_FOUND ccache)
  if(CCACHE_FOUND)
    message(STATUS "Using ccache to speed up incremental builds")
    set_property(GLOBAL PROPERTY RULE_LAUNCH_COMPILE ccache)
    set_property(GLOBAL PROPERTY RULE_LAUNCH_LINK ccache)
    set(ENV{CCACHE_CPP2} "true")
  endif()
endif()

include(cmake/valhalla_sanitizer_options.cmake)
include(cmake/valhalla_source_groups.cmake)

## Dependencies
find_package(Threads REQUIRED)
find_package(ZLIB REQUIRED)

# cURL
set(curl_targets "")
if (ENABLE_HTTP)
  find_package(CURL)
  if (CURL_FOUND)
    set(curl_targets CURL::libcurl)
    target_compile_definitions(CURL::libcurl INTERFACE ENABLE_HTTP)
  else()
    set(ENABLE_HTTP OFF)
    message(WARNING "cURL not found, skipping ENABLE_HTTP...")
  endif()
endif()

# Boost
find_package(Boost 1.71 REQUIRED)
add_definitions(-DBOOST_NO_CXX11_SCOPED_ENUMS)
add_definitions(-DBOOST_ALLOW_DEPRECATED_HEADERS)
add_definitions(-DBOOST_BIND_GLOBAL_PLACEHOLDERS)

# Protobuf
# prefer CONFIG mode over MODULE mode, there were a few CMake/protobuf fuckups
# NOTE: this is only supported for cmake >= 3.15, but shouldn't be a problem in real life
set(CMAKE_FIND_PACKAGE_PREFER_CONFIG ON)
# newer protobuf versions require a compat bool
set(protobuf_MODULE_COMPATIBLE ON CACHE BOOL "")
find_package(Protobuf REQUIRED)
# and turn it off again
set(CMAKE_FIND_PACKAGE_PREFER_CONFIG OFF)
message(STATUS "Using protoc from ${Protobuf_PROTOC_EXECUTABLE}")
message(STATUS "Using pbf headers from ${Protobuf_INCLUDE_DIRS}")
message(STATUS "Using pbf libs from ${PROTOBUF_LIBRARIES}")
if(TARGET protobuf::libprotobuf-lite)
  message(STATUS "Using pbf-lite")
endif()
if(TARGET protobuf::libprotobuf-lite)
  set(valhalla_protobuf_targets protobuf::libprotobuf-lite)
elseif(TARGET protobuf::libprotobuf)
  set(valhalla_protobuf_targets protobuf::libprotobuf)
else()
  message(FATAL_ERROR "Required target protobuf::libprotobuf-lite or protobuf::libprotobuf is not defined")
endif()

# libprime_server
# see https://gitlab.kitware.com/cmake/cmake/-/issues/19467
set(libprime_server_targets "")
if(ENABLE_SERVICES)
  pkg_check_modules(libprime_server REQUIRED IMPORTED_TARGET libprime_server>=0.6.3)
  if (libprime_server_FOUND)
    target_compile_definitions(PkgConfig::libprime_server INTERFACE ENABLE_HTTP)
    set(libprime_server_targets libprime_server_targets)
  else()
    set(ENABLE_SERVICES OFF)
    message(WARNING "prime_server not found, skipping ENABLE_SERVICES...")
  endif()
endif()

## Mjolnir and associated executables
if(ENABLE_DATA_TOOLS)
  add_compile_definitions(DATA_TOOLS)
  find_package(SQLite3 REQUIRED)
  find_package(SpatiaLite REQUIRED)
  pkg_check_modules(luajit REQUIRED IMPORTED_TARGET)
endif()

if (ENABLE_THREAD_SAFE_TILE_REF_COUNT)
 add_definitions(-DENABLE_THREAD_SAFE_TILE_REF_COUNT)
endif ()

## libvalhalla
add_subdirectory(src)

## Python bindings
if(ENABLE_PYTHON_BINDINGS)
  # favors Py3, falls back to Py2
  find_package(Python COMPONENTS Development Interpreter)
  if (Python_FOUND)
    add_subdirectory(src/bindings/python)
    install(FILES COPYING CHANGELOG.md
      DESTINATION "${CMAKE_INSTALL_DATAROOTDIR}/doc/python-valhalla"
      COMPONENT python)
  else()
    set(ENABLE_PYTHON_BINDINGS OFF)
    message(WARNING "Python development version not found, skipping Python bindings...")
  endif()
endif()

## Executable targets

## Valhalla programs
set(valhalla_programs valhalla_run_map_match valhalla_benchmark_loki valhalla_benchmark_skadi
  valhalla_run_isochrone valhalla_run_route valhalla_benchmark_adjacency_list valhalla_run_matrix
  valhalla_path_comparison valhalla_export_edges valhalla_expand_bounding_box valhalla_service)

## Valhalla data tools
set(valhalla_data_tools valhalla_build_statistics valhalla_ways_to_edges valhalla_validate_transit
  valhalla_benchmark_admins valhalla_build_connectivity	valhalla_build_tiles valhalla_build_admins
  valhalla_convert_transit valhalla_ingest_transit valhalla_query_transit valhalla_add_predicted_traffic
  valhalla_assign_speeds valhalla_add_elevation valhalla_build_landmarks valhalla_add_landmarks)

## Valhalla services
set(valhalla_services valhalla_loki_worker valhalla_odin_worker valhalla_thor_worker)

if(ENABLE_TOOLS)
  foreach(program ${valhalla_programs})
    get_source_path(path ${program})
    add_executable(${program} ${path})
    set_target_properties(${program} PROPERTIES FOLDER "Tools")
    create_source_groups("Source Files" ${path})
<<<<<<< HEAD
    target_link_libraries(${program}
      valhalla
      # TODO(nils): make this a target-specific dependency? I'm sure it's not many needing this..
      $<$<BOOL:${CURL_FOUND}>:CURL::libcurl>)
    target_include_directories(${program} PUBLIC ${VALHALLA_SOURCE_DIR}/third_party/cxxopts/include)
=======
    target_link_libraries(${program} valhalla)
    target_include_directories(${program} PRIVATE ${VALHALLA_SOURCE_DIR}/third_party/cxxopts/include)
    if(MSVC)
      target_link_libraries(${program} ${CURL_LIBRARIES})
    endif()
>>>>>>> 6cae5cea
    install(TARGETS ${program} DESTINATION "${CMAKE_INSTALL_BINDIR}" COMPONENT runtime)
  endforeach()
endif()

if(ENABLE_DATA_TOOLS)
  foreach(program ${valhalla_data_tools})
    get_source_path(path ${program})
    add_executable(${program} ${path})
    create_source_groups("Source Files" ${path})
    set_target_properties(${program} PROPERTIES FOLDER "Data Tools")
<<<<<<< HEAD
    target_include_directories(${program} PUBLIC ${VALHALLA_SOURCE_DIR}/third_party/cxxopts/include)
    target_link_libraries(${program} valhalla
      # TODO(nils): make this a target-specific dependency? I'm sure it's not many needing this..
      $<$<BOOL:${CURL_FOUND}>:CURL::libcurl>)
    if (luajit_FOUND AND APPLE AND CMAKE_HOST_SYSTEM_PROCESSOR STREQUAL "x86_64")
=======
    target_include_directories(${program} PRIVATE ${VALHALLA_SOURCE_DIR}/third_party/cxxopts/include)
    target_link_libraries(${program} valhalla)
    if (LUAJIT_FOUND AND APPLE AND CMAKE_HOST_SYSTEM_PROCESSOR STREQUAL "x86_64")
>>>>>>> 6cae5cea
      # Using LuaJIT on macOS on Intel processors requires a couple of extra linker flags
      target_link_options(${program} PUBLIC -pagezero_size 10000 -image_base 100000000)
    endif()
    install(TARGETS ${program} DESTINATION "${CMAKE_INSTALL_BINDIR}" COMPONENT runtime)
  endforeach()

  # Target-specific dependencies
  find_package(GEOS)
  target_link_libraries(valhalla_build_admins GEOS::GEOS)
  target_sources(valhalla_build_statistics
    PUBLIC
      ${VALHALLA_SOURCE_DIR}/src/mjolnir/statistics.cc
      ${VALHALLA_SOURCE_DIR}/src/mjolnir/statistics_database.cc)
endif()

if(ENABLE_SERVICES)
  foreach(program ${valhalla_services})
    add_executable(${program} src/${program}.cc)
    create_source_groups("Source Files" src/${program}.cc)
    set_target_properties(${program} PROPERTIES FOLDER "Services")
    target_link_libraries(${program} valhalla)
    install(TARGETS ${program} DESTINATION "${CMAKE_INSTALL_BINDIR}" COMPONENT runtime)
  endforeach()
endif()

# add the scripts to the build folder as well
foreach(script valhalla_build_config valhalla_build_elevation
  valhalla_build_extract valhalla_build_timezones)
  configure_file(${VALHALLA_SOURCE_DIR}/scripts/${script} ${CMAKE_BINARY_DIR}/${script} COPYONLY)
  
  install(
    FILES
      scripts/${script}
    DESTINATION "${CMAKE_INSTALL_BINDIR}"
    PERMISSIONS
      OWNER_READ OWNER_WRITE OWNER_EXECUTE
      GROUP_READ GROUP_EXECUTE
      WORLD_READ WORLD_EXECUTE
      COMPONENT runtime
    )
endforeach()

install(FILES COPYING CHANGELOG.md
  DESTINATION "${CMAKE_INSTALL_DOCDIR}"
  COMPONENT runtime)

# install third_party
if (INSTALL_VENDORED_HEADERS)
  install(DIRECTORY ${CMAKE_SOURCE_DIR}/third_party/rapidjson/include/
    DESTINATION "${CMAKE_INSTALL_INCLUDEDIR}/valhalla/third_party")
  install(DIRECTORY ${CMAKE_SOURCE_DIR}/third_party/date/include/
    DESTINATION "${CMAKE_INSTALL_INCLUDEDIR}/valhalla/third_party")
  if (WIN32)
    install(DIRECTORY ${CMAKE_SOURCE_DIR}/third_party/dirent/include/
      DESTINATION "${CMAKE_INSTALL_INCLUDEDIR}/valhalla/third_party")
  endif()
endif()

if(ENABLE_TESTS)
  add_subdirectory(test)
endif()

# NOTE(mookerji): Windows CI seems to break on the gbench build, so shelve Win32 support for now.
if(ENABLE_BENCHMARKS AND ENABLE_DATA_TOOLS AND NOT WIN32)
  add_subdirectory(bench)
endif()

## Coverage report targets
if(ENABLE_COVERAGE)
  find_program(GENHTML_PATH NAMES genhtml genhtml.perl genhtml.bat)
  if(NOT GENHTML_PATH)
    message(FATAL_ERROR "no genhtml installed")
  endif()

  set(FASTCOV_PATH ${VALHALLA_SOURCE_DIR}/third_party/fastcov/fastcov.py)
  add_custom_command(OUTPUT ${CMAKE_CURRENT_BINARY_DIR}/coverage.info
    COMMAND ${FASTCOV_PATH} -d . --exclude /usr/ third_party/ ${CMAKE_CURRENT_BINARY_DIR}/ --lcov -o coverage.info
    WORKING_DIRECTORY ${CMAKE_CURRENT_BINARY_DIR}
    DEPENDS check)

  add_custom_target(coverage
    COMMAND ${GENHTML_PATH} --prefix ${CMAKE_CURRENT_BINARY_DIR} --output-directory coverage --title "Test Coverage" --legend --show-details coverage.info
    WORKING_DIRECTORY ${CMAKE_CURRENT_BINARY_DIR}
    DEPENDS ${CMAKE_CURRENT_BINARY_DIR}/coverage.info)
  set_target_properties(coverage PROPERTIES FOLDER "Tests")
endif()

## Packaging via CPack
include(CPackComponent)

string(TOLOWER "${CMAKE_PROJECT_NAME}" CPACK_PACKAGE_NAME)
set(CPACK_PACKAGE_VERSION_MAJOR ${VALHALLA_VERSION_MAJOR})
set(CPACK_PACKAGE_VERSION_MINOR ${VALHALLA_VERSION_MINOR})
set(CPACK_PACKAGE_VERSION_PATCH ${VALHALLA_VERSION_PATCH})
set(CPACK_PACKAGE_VERSION "${CPACK_PACKAGE_VERSION_MAJOR}.${CPACK_PACKAGE_VERSION_MINOR}.${CPACK_PACKAGE_VERSION_PATCH}${CPACK_PACKAGE_VERSION_SUFFIX}")
set(CPACK_PACKAGE_CONTACT "Team Valhalla <valhalla@mapzen.com>")
set(CPACK_RESOURCE_FILE_LICENSE "${VALHALLA_SOURCE_DIR}/LICENSE.md")
set(CPACK_PACKAGE_DESCRIPTION_SUMMARY "OpenStreetMap Routing API
 A set of routing APIs designed around OSM map data using
 dynamic costing and a tiled data structure")
  set(CPACK_COMPONENT_PYTHON_DESCRIPTION "OpenStreetMap Routing Python Bindings
 A set routing APIs designed around OSM map data using
 dynamic costing and a tiled data structure and
 accompanying tools and services used to analyse and
 compute routes using those APIs")
set(CPACK_STRIP_FILES TRUE)
set(CPACK_SOURCE_PACKAGE_FILE_NAME "libvalhalla")

if(${CPACK_GENERATOR} MATCHES "^DEB$")
  set(CPACK_DEBIAN_PACKAGE_HOMEPAGE "https://github.com/valhalla/")
  set(CPACK_DEBIAN_FILE_NAME "DEB-DEFAULT")
  set(CPACK_DEBIAN_PACKAGE_SHLIBDEPS ON)

  set(CPACK_DEBIAN_SHARED_PACKAGE_NAME "libvalhalla0")
  set(CPACK_DEBIAN_SHARED_PACKAGE_SECTION "contrib/libs")

  set(CPACK_DEBIAN_DEVELOPMENT_PACKAGE_NAME "libvalhalla-dev")
  set(CPACK_DEBIAN_DEVELOPMENT_PACKAGE_DEPENDS "libvalhalla0 (= ${CPACK_PACKAGE_VERSION})")

  set(CPACK_DEBIAN_RUNTIME_PACKAGE_NAME "valhalla-bin")
  set(CPACK_DEBIAN_RUNTIME_PACKAGE_SECTION "contrib/misc")
  set(CPACK_DEBIAN_RUNTIME_PACKAGE_DEPENDS "libvalhalla0 (= ${CPACK_PACKAGE_VERSION})")

  set(CPACK_DEBIAN_PYTHON_PACKAGE_NAME "python-valhalla")
  set(CPACK_DEBIAN_PYTHON_PACKAGE_SECTION "python")
  set(CPACK_DEBIAN_PYTHON_PACKAGE_DEPENDS "libvalhalla0 (= ${CPACK_PACKAGE_VERSION})")

  if("${CMAKE_CXX_LIBRARY_ARCHITECTURE}" MATCHES "arm-linux-gnueabihf")
    set(CPACK_DEBIAN_PACKAGE_ARCHITECTURE armhf)
  endif()

  message(STATUS "Configured deb packages of ${CMAKE_CXX_LIBRARY_ARCHITECTURE} build for ${CPACK_DEBIAN_PACKAGE_ARCHITECTURE}")
endif()

if(BUILD_SHARED_LIBS)
  set(CPACK_COMPONENTS_ALL "shared;runtime;python")
else()
  set(CPACK_COMPONENTS_ALL "development")
endif()

set(CPACK_PROJECT_CONFIG_FILE ${VALHALLA_SOURCE_DIR}/cmake/CPackConfig.cmake)
set(CPACK_DEBIAN_PACKAGE_DEBUG OFF)
include(CPack)<|MERGE_RESOLUTION|>--- conflicted
+++ resolved
@@ -206,19 +206,11 @@
     add_executable(${program} ${path})
     set_target_properties(${program} PROPERTIES FOLDER "Tools")
     create_source_groups("Source Files" ${path})
-<<<<<<< HEAD
     target_link_libraries(${program}
       valhalla
       # TODO(nils): make this a target-specific dependency? I'm sure it's not many needing this..
       $<$<BOOL:${CURL_FOUND}>:CURL::libcurl>)
-    target_include_directories(${program} PUBLIC ${VALHALLA_SOURCE_DIR}/third_party/cxxopts/include)
-=======
-    target_link_libraries(${program} valhalla)
     target_include_directories(${program} PRIVATE ${VALHALLA_SOURCE_DIR}/third_party/cxxopts/include)
-    if(MSVC)
-      target_link_libraries(${program} ${CURL_LIBRARIES})
-    endif()
->>>>>>> 6cae5cea
     install(TARGETS ${program} DESTINATION "${CMAKE_INSTALL_BINDIR}" COMPONENT runtime)
   endforeach()
 endif()
@@ -229,17 +221,11 @@
     add_executable(${program} ${path})
     create_source_groups("Source Files" ${path})
     set_target_properties(${program} PROPERTIES FOLDER "Data Tools")
-<<<<<<< HEAD
-    target_include_directories(${program} PUBLIC ${VALHALLA_SOURCE_DIR}/third_party/cxxopts/include)
+    target_include_directories(${program} PRIVATE ${VALHALLA_SOURCE_DIR}/third_party/cxxopts/include)
     target_link_libraries(${program} valhalla
       # TODO(nils): make this a target-specific dependency? I'm sure it's not many needing this..
       $<$<BOOL:${CURL_FOUND}>:CURL::libcurl>)
     if (luajit_FOUND AND APPLE AND CMAKE_HOST_SYSTEM_PROCESSOR STREQUAL "x86_64")
-=======
-    target_include_directories(${program} PRIVATE ${VALHALLA_SOURCE_DIR}/third_party/cxxopts/include)
-    target_link_libraries(${program} valhalla)
-    if (LUAJIT_FOUND AND APPLE AND CMAKE_HOST_SYSTEM_PROCESSOR STREQUAL "x86_64")
->>>>>>> 6cae5cea
       # Using LuaJIT on macOS on Intel processors requires a couple of extra linker flags
       target_link_options(${program} PUBLIC -pagezero_size 10000 -image_base 100000000)
     endif()
