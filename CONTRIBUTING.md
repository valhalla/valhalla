--- conflicted
+++ resolved
@@ -41,11 +41,7 @@
 
 ### Unit/integration Tests
 
-<<<<<<< HEAD
-We highly encourage running and updating the tests to make sure no regressions have been made. We use the [GoogleTest](https://google.github.io/googletest/) suite and also created our own test framework called "gurka" (the Norsk counterpart to OSRM's "cucumber"), to easily test custom-built maps. Check out more information in the [test docs](https://github.com/valhalla/valhalla/blob/master/test/gurka/README.md).
-=======
-We highly encourage running and updating the tests to make sure no regressions have been made. We use the [GoogleTest](https://google.github.io/googletest/) suite and also created our own test framework called "gurka" (the Norsk counterpart to OSRM's "cucumber"), to easily test custom-built maps. Check out more information in the [test docs](test/gurka.md).
->>>>>>> 37b6490b
+We highly encourage running and updating the tests to make sure no regressions have been made. We use the [GoogleTest](https://google.github.io/googletest/)
 
 To build and run all tests:
 
@@ -86,11 +82,7 @@
 
 Valhalla currently supports almost 30 languages with > 95% translation coverage. If you find that Valhalla's output instructions are not supported or not optimal in your favorite language, it'd be great if you took the time to contribute improvements. We're using [Transifex](https://www.transifex.com/valhalla/valhalla-phrases/locales-en-us-json--transifex/) to manage translations and try to download all improvements before each release.
 
-<<<<<<< HEAD
 You can find more information in the [dedicated README](https://github.com/valhalla/valhalla/blob/master/locales/README.md).
-=======
-You can find more information in the [dedicated README](locales.md).
->>>>>>> 37b6490b
 
 ## Documentation contributions
 
