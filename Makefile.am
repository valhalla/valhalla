--- conflicted
+++ resolved
@@ -274,11 +274,6 @@
 	src/midgard/logging.cc \
 	src/baldr/accessrestriction.cc \
 	src/baldr/admin.cc \
-<<<<<<< HEAD
-	src/baldr/admininfo.cc \
-=======
-	src/baldr/complexrestriction.cc \
->>>>>>> 17889df1
 	src/baldr/connectivity_map.cc \
 	src/baldr/datetime.cc \
 	src/baldr/directededge.cc \
