--- conflicted
+++ resolved
@@ -21,39 +21,6 @@
       post_body['id'] = str(line_number)
       yield post_body
 
-<<<<<<< HEAD
-# for persistant connections
-def initialize(args):
-  global session
-  session = requests.Session()
-  global url
-  url = args.url
-  global output_dir
-  output_dir = args.output_dir
-  global post_format
-  post_format = args.format
-
-
-# post a request
-def make_request(post_body):
-  # open a file to put the result
-  output_file = os.path.join(output_dir, post_body['id'] + '.' + ('csv' if post_format == 'csv' else 'json'))
-  with open(output_file, 'w') as f:
-    try:
-      # make request
-      start = time.time()
-      response = session.post(url, json=post_body)
-      stop = time.time()
-      elapsed = stop - start
-      response = response.json()
-
-      # raw json
-      if post_format == 'raw':
-          f.write('%s' % json.dumps(response, sort_keys=True, indent=2))
-
-      # summary json
-      elif post_format == 'json':
-=======
 def initialize(args_):
   # for persistant connections
   global session
@@ -102,7 +69,6 @@
 
       # summary json
       elif args.format == 'json':
->>>>>>> 82452b62
         out = {'routes':[{'legs':[]}]}
         for leg in response['trip']['legs']:
           out['routes'][-1]['legs'].append({'maneuvers':[]})
@@ -132,13 +98,8 @@
   parsed_args = parser.parse_args()
 
   # make a worker pool to work on the requests
-<<<<<<< HEAD
-  work = [ body for body in get_post_bodies(args.test_file) ]
-  with multiprocessing.Pool(initializer=initialize(args), processes=args.concurrency) as pool:
-=======
   work = [body for body in get_post_bodies(parsed_args.test_file)]
   with multiprocessing.Pool(initializer=initialize(parsed_args), processes=parsed_args.concurrency) as pool:
->>>>>>> 82452b62
     result = pool.map_async(make_request, work)
 
     # check progress
