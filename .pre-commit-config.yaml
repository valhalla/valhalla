repos:
  # C++
  - repo: local
    hooks:
    - id: format
      name: format
      entry: bash ./scripts/format.sh
      language: system
      pass_filenames: false

  # Python formatter
  - repo: https://github.com/psf/black
    rev: 22.10.0
    hooks:
      - id: black
        language_version: python3
        args: ['--line-length=105', '--skip-string-normalization']
        files: ^(src/bindings/python/|scripts/)

  # Python linter
<<<<<<< HEAD
  - repo: https://github.com/PyCQA/flake8
=======
  - repo: https://github.com/pycqa/flake8
>>>>>>> 575557d2
    rev: 5.0.4
    hooks:
      - id: flake8
        # E501: ignore line length (black auto-formats)
        # E731: ignore replace-lambda-with-def warnings
        # E203: ignore "whitespace before ':'"
        args: [
          '--max-line-length=105',
          '--extend-ignore=E501,E731,E203',
          '--extend-exclude=src/bindings/python/__init__.py'
        ]
        files: ^(src/bindings/python/|scripts/)<|MERGE_RESOLUTION|>--- conflicted
+++ resolved
@@ -18,11 +18,7 @@
         files: ^(src/bindings/python/|scripts/)
 
   # Python linter
-<<<<<<< HEAD
-  - repo: https://github.com/PyCQA/flake8
-=======
   - repo: https://github.com/pycqa/flake8
->>>>>>> 575557d2
     rev: 5.0.4
     hooks:
       - id: flake8
