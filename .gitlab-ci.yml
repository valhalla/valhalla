stages:
  - publish
  - deploy-dev
  - deploy-prod

image: mcr.microsoft.com/dotnet/sdk:latest

variables:
  OBJECTS_DIRECTORY: 'obj'
  NUGET_PACKAGES_DIRECTORY: '.nuget'
  PACKAGE_REGISTERY_PROJ_ID: '32'
  SOURCE_CODE_PATH: 'src/*/'
  VERSION_PREFIX: '1.0'
  CONTAINER_NAME: 'gis-ops/incidents'
  NAMESPACE: 'valhalla-tomtom'
  HELM_DEPLOYMENT_NAME: 'valhalla'
  MANUAL_RELEASE: ''

workflow:
  rules:
    - if: '$CI_COMMIT_BRANCH =~ /^release\/.*/'
      variables:
        MANUAL_RELEASE: 'dev'
    - if: '$CI_COMMIT_BRANCH == "dev"'
      variables:
        MANUAL_RELEASE: 'dev'
    - if: '$CI_COMMIT_BRANCH == "prod"'
      variables:
        MANUAL_RELEASE: 'prod'
    - when: always

cache:
  key: '${CI_JOB_STAGE}-${CI_COMMIT_REF_SLUG}'
  paths:
    - '${SOURCE_CODE_PATH}${OBJECTS_DIRECTORY}/project.assets.json'
    - '${SOURCE_CODE_PATH}${OBJECTS_DIRECTORY}/*.csproj.nuget.*'
    - '${NUGET_PACKAGES_DIRECTORY}'
  policy: pull-push
   
publish container:
  stage: publish
  image: docker:24.0.5
  rules: 
    - if: '$MANUAL_RELEASE == "dev"'
    - if: '$MANUAL_RELEASE == "prod"'
  variables:
    DOCKER_HOST: 'tcp://docker:2376'
    DOCKER_TLS_CERTDIR: '/certs'
    DOCKER_TLS_VERIFY: 1
    DOCKER_CERT_PATH: '$DOCKER_TLS_CERTDIR/client'
    CONTAINER_IMAGE: '${CI_REGISTRY}/${CONTAINER_NAME}:${VERSION_PREFIX}.${CI_PIPELINE_IID}'
    CONTAINER_IMAGE_LATEST: '${CI_REGISTRY}/${CONTAINER_NAME}:latest'
  services:
    - docker:24.0.5-dind
  script:
    - 'until docker info; do sleep 1; done'
<<<<<<< HEAD
=======
    - 'docker login -u gitlab-ci-token -p ${CI_JOB_TOKEN} ${CI_REGISTRY}'
>>>>>>> f8d0138f
    - 'docker build -f Dockerfile -t ${CONTAINER_IMAGE} -t ${CONTAINER_IMAGE_LATEST} .'
    - 'echo ${CI_REGISTRY}'
    - 'docker login -u incidents -p ${CI_DEPLOY_PASSWORD} ${CI_REGISTRY}'
    - 'docker push ${CONTAINER_IMAGE}'
    - 'docker push ${CONTAINER_IMAGE_LATEST}'

tag release:
  stage: publish
  image: registry.gitlab.com/gitlab-org/release-cli:latest
  rules: 
    - if: '$MANUAL_RELEASE == "dev"'
    - if: '$MANUAL_RELEASE == "prod"'
  script:
    - echo "Creating release"
  release:
    name: 'Release ${VERSION_PREFIX}.${CI_PIPELINE_IID}'
    description: 'Release ${VERSION_PREFIX}.${CI_PIPELINE_IID} ${CI_COMMIT_SHORT_SHA}'
    tag_name: '${VERSION_PREFIX}.${CI_PIPELINE_IID}'

deploy to dev:
  stage: deploy-dev
  image: alpine/k8s:1.20.7
  rules: 
    - if: '$MANUAL_RELEASE == "dev"'
  tags:
    - runner-dev
  environment:
    name: staging 
  variables:
    VERSION: '${VERSION_PREFIX}.${CI_PIPELINE_IID}'   
  script:
    - 'helm upgrade -i ${HELM_DEPLOYMENT_NAME} scripts/helm/valhalla-tomtom --set image.tag=${VERSION} --set gitlab.envName="Development" --set image.repository=${CI_REGISTRY}/${CONTAINER_NAME} --namespace ${NAMESPACE} --debug'


deploy to production:
  stage: deploy-prod
  image: alpine/k8s:1.20.7
  rules: 
    - if: '$MANUAL_RELEASE == "prod"'
      when: manual
  allow_failure: false
  tags:
    - runner-production
  environment:
    name: production
  variables:
    VERSION: '${VERSION_PREFIX}.${CI_PIPELINE_IID}'   
  script:
    - 'helm upgrade -i ${HELM_DEPLOYMENT_NAME} scripts/helm/valhalla-tomtom --set image.tag=${VERSION} --set gitlab.envName="Production" --set nfs.path=/solvertech/production/valhalla --set nfs.server=10.80.102.100 --set image.repository=${CI_REGISTRY}/${CONTAINER_NAME} --namespace ${NAMESPACE} --debug'<|MERGE_RESOLUTION|>--- conflicted
+++ resolved
@@ -54,10 +54,6 @@
     - docker:24.0.5-dind
   script:
     - 'until docker info; do sleep 1; done'
-<<<<<<< HEAD
-=======
-    - 'docker login -u gitlab-ci-token -p ${CI_JOB_TOKEN} ${CI_REGISTRY}'
->>>>>>> f8d0138f
     - 'docker build -f Dockerfile -t ${CONTAINER_IMAGE} -t ${CONTAINER_IMAGE_LATEST} .'
     - 'echo ${CI_REGISTRY}'
     - 'docker login -u incidents -p ${CI_DEPLOY_PASSWORD} ${CI_REGISTRY}'
@@ -68,7 +64,7 @@
   stage: publish
   image: registry.gitlab.com/gitlab-org/release-cli:latest
   rules: 
-    - if: '$MANUAL_RELEASE == "dev"'
+    - if: '$MANUAL_RELEASE ==  "dev"'
     - if: '$MANUAL_RELEASE == "prod"'
   script:
     - echo "Creating release"
