version: 2.1

executors:
  macos:
    macos:
      xcode: 15.1.0
    environment:
      HOMEBREW_NO_AUTO_UPDATE: 1
      CXXFLAGS: -DGEOS_INLINE

commands:
  mac_deps:
    steps:
<<<<<<< HEAD
      - run: brew install autoconf automake protobuf cmake ccache libtool sqlite3 libspatialite luajit curl wget czmq lz4 spatialite-tools unzip boost
      - run: sudo python3 -m pip install requests shapely
=======
      - run: brew install autoconf automake protobuf cmake ccache libtool libspatialite pkg-config luajit curl wget czmq lz4 spatialite-tools unzip
      - run: sudo python3 -m pip install requests shapely "conan<2.0.0"
>>>>>>> 90ae30e0
      - run: git clone https://github.com/kevinkreiser/prime_server --recurse-submodules && cd prime_server && ./autogen.sh && ./configure && make -j8 && sudo make install
  linux_deps:
    steps:
      - run: ./scripts/install-linux-deps.sh
  linux_lint_deps:
    steps:
      - run: |
          apt-get update --assume-yes
          env DEBIAN_FRONTEND=noninteractive apt install --yes --quiet sudo python3-pip python3-requests git curl file
  check_ci_lint:
    steps:
      - run: ./scripts/format.sh && ./scripts/error_on_dirty.sh

jobs:
  lint-build-debug:
    docker:
      - image: ubuntu:23.04
    resource_class: xlarge
    steps:
      - checkout
      - linux_lint_deps
      - check_ci_lint
      - linux_deps
      - run: git submodule sync && git submodule update --init
      - restore_cache:
          keys:
            - ccache-debug-linux-x86_64-v3-{{ .Branch }}
            - ccache-debug-linux-x86_64-v3
      - run: |
          mkdir build
          # NOTE: -Werror disabled in CI, as we currently have >4k warnings.
          cd build
          cmake .. -DCMAKE_BUILD_TYPE=Debug -DENABLE_COVERAGE=On -DCPACK_GENERATOR=DEB \
            -DENABLE_COMPILER_WARNINGS=On -DENABLE_WERROR=Off -DCMAKE_EXPORT_COMPILE_COMMANDS=On \
            -DCMAKE_CXX_FLAGS="-fuse-ld=lld" -DLOGGING_LEVEL=INFO -DENABLE_PYTHON_BINDINGS=On
      - run: python3 ./scripts/valhalla_build_config
      - run: make -C build -j8
      - run: make -C build utrecht_tiles
      - run: make -C build -j8 tests
      - run: make -C build -j8 benchmarks
      - run: make -C build -j8 run-benchmarks
      # Note: we save the cache here before doing linting so that if linting fails, we can rebuild quickly
      # for follow-up fixes
      - save_cache:
          key: ccache-debug-linux-x86_64-v3-{{ .Branch }}-{{ epoch }}
          paths:
            - ~/.ccache
      - run: scripts/clang-tidy-only-diff.sh 4
      - run: sudo make -C build install
      - run: make -C build package
      - run: |
          # Note: run (compile) tests and make code coverage report.
          make -C build -j8 coverage
      - run: .circleci/vendored-codecov.sh || echo "Codecov did not collect coverage reports"

  build-release:
    docker:
      - image: ubuntu:23.04
    resource_class: xlarge
    steps:
      - checkout
      - linux_lint_deps
      - check_ci_lint
      - linux_deps
      - run: git submodule sync && git submodule update --init
      - restore_cache:
          keys:
            - ccache-release-linux-x86_64-v3-{{ .Branch }}
            - ccache-release-linux-x86_64-v3
      - run: |
          mkdir build
          cd build
          cmake .. -DCMAKE_BUILD_TYPE=Release -DBUILD_SHARED_LIBS=On -DENABLE_PYTHON_BINDINGS=On -DLOGGING_LEVEL=TRACE \
            -DCPACK_GENERATOR=DEB -DCPACK_PACKAGE_VERSION_SUFFIX="-0ubuntu1-$(lsb_release -sc)" -DENABLE_SANITIZERS=ON \
            -DBENCHMARK_ENABLE_WERROR=Off -DENABLE_SINGLE_FILES_WERROR=Off
      - run: make -C build -j8
      - run: make -C build utrecht_tiles
      - run: make -C build -j8 tests
      # leaks in glibc we cant control for
      - run: export ASAN_OPTIONS=detect_leaks=0 && make -C build -j8 check
      - run: make -C build -j8 benchmarks
      - run: make -C build -j8 run-benchmarks
      - save_cache:
          key: ccache-release-linux-x86_64-v3-{{ .Branch }}-{{ epoch }}
          paths:
            - ~/.ccache
      - run: sudo make -C build install
      - run: make -C build package

  build-arm-release:
    docker:
      - image: arm64v8/ubuntu:23.04
    resource_class: arm.xlarge
    steps:
      - checkout
      - linux_lint_deps
      - check_ci_lint
      - linux_deps
      - run: git submodule sync && git submodule update --init
      - restore_cache:
          keys:
            - ccache-release-linux-arm_64-v3-{{ .Branch }}
            - ccache-release-linux-arm_64-v3
      - run: |
          mkdir build
          cd build
          cmake .. -DCMAKE_BUILD_TYPE=Release -DBUILD_SHARED_LIBS=On -DENABLE_PYTHON_BINDINGS=On -DCPACK_GENERATOR=DEB \
            -DCPACK_PACKAGE_VERSION_SUFFIX="-0ubuntu1-$(lsb_release -sc)" -DBENCHMARK_ENABLE_WERROR=Off -DENABLE_SINGLE_FILES_WERROR=Off
      - run: make -C build -j8
      - run: make -C build utrecht_tiles
      - run: make -C build -j8 tests
      # leaks in glibc we cant control for
      - run: export ASAN_OPTIONS=detect_leaks=0 && make -C build -j8 check
      - run: make -C build -j8 benchmarks
      - run: make -C build -j8 run-benchmarks
      - save_cache:
          key: ccache-release-linux-arm_64-v3-{{ .Branch }}-{{ epoch }}
          paths:
            - ~/.ccache
      - run: sudo make -C build install
      - run: make -C build package

  build-osx:
    executor: macos
    resource_class: macos.m1.medium.gen1
    steps:
      - checkout
      - mac_deps
      - run: git submodule sync && git submodule update --init
      - restore_cache:
          keys:
<<<<<<< HEAD
            - ccache-release-macos-{{ .Branch }}
            - ccache-release-macos
      - run: cmake -B build -DENABLE_SINGLE_FILES_WERROR=OFF -DCMAKE_BUILD_TYPE=RelWithDebInfo
=======
            - ccache-release-macos-{{ .Branch }}-{{ checksum "conanfile.txt" }}
            - ccache-release-macos-{{ checksum "conanfile.txt" }}
      - run: cmake -B build -DENABLE_SINGLE_FILES_WERROR=OFF
>>>>>>> 90ae30e0
      - run: make -C build -j8
      - run: make -C build utrecht_tiles
      - run: make -C build -j8 tests
      - run: make -C build -j8 check
      - run: make -C build -j8 benchmarks
      - run: make -C build run-benchmarks
      - save_cache:
          key: ccache-release-macos-{{ epoch }}
          paths:
            - ~/.ccache

workflows:
  version: 2
  build_test_publish:
    jobs:
      - lint-build-debug:
          filters:
            tags:
              ignore: /.*/
      - build-release:
          filters:
            tags:
              ignore: /.*/
      - build-arm-release:
          filters:
            tags:
              ignore: /.*/
      - build-osx:
          filters:
            tags:
              ignore: /.*/<|MERGE_RESOLUTION|>--- conflicted
+++ resolved
@@ -11,13 +11,8 @@
 commands:
   mac_deps:
     steps:
-<<<<<<< HEAD
       - run: brew install autoconf automake protobuf cmake ccache libtool sqlite3 libspatialite luajit curl wget czmq lz4 spatialite-tools unzip boost
       - run: sudo python3 -m pip install requests shapely
-=======
-      - run: brew install autoconf automake protobuf cmake ccache libtool libspatialite pkg-config luajit curl wget czmq lz4 spatialite-tools unzip
-      - run: sudo python3 -m pip install requests shapely "conan<2.0.0"
->>>>>>> 90ae30e0
       - run: git clone https://github.com/kevinkreiser/prime_server --recurse-submodules && cd prime_server && ./autogen.sh && ./configure && make -j8 && sudo make install
   linux_deps:
     steps:
@@ -149,15 +144,9 @@
       - run: git submodule sync && git submodule update --init
       - restore_cache:
           keys:
-<<<<<<< HEAD
             - ccache-release-macos-{{ .Branch }}
             - ccache-release-macos
-      - run: cmake -B build -DENABLE_SINGLE_FILES_WERROR=OFF -DCMAKE_BUILD_TYPE=RelWithDebInfo
-=======
-            - ccache-release-macos-{{ .Branch }}-{{ checksum "conanfile.txt" }}
-            - ccache-release-macos-{{ checksum "conanfile.txt" }}
       - run: cmake -B build -DENABLE_SINGLE_FILES_WERROR=OFF
->>>>>>> 90ae30e0
       - run: make -C build -j8
       - run: make -C build utrecht_tiles
       - run: make -C build -j8 tests
