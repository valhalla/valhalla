--- conflicted
+++ resolved
@@ -20,13 +20,8 @@
   linux_preflight:
     steps:
       - run: |
-<<<<<<< HEAD
             sudo apt-get update --assume-yes
             env DEBIAN_FRONTEND=noninteractive sudo apt-get install --yes --quiet python3-pip python3-venv git curl
-=======
-            apt-get update --assume-yes
-            env DEBIAN_FRONTEND=noninteractive apt-get install --yes --quiet python3-pip python3-venv git curl
->>>>>>> 1df558f9
             python3 -m venv venv
             source venv/bin/activate
   check_ci_lint:
@@ -135,11 +130,7 @@
             - ccache-release-linux-arm_64-v3-{{ checksum "conanfile.txt" }}
       - run: mkdir build
       - run: |
-<<<<<<< HEAD
-          cd build && cmake .. -DCMAKE_BUILD_TYPE=Release -DBUILD_SHARED_LIBS=On -DENABLE_PYTHON_BINDINGS=On \
-=======
           cd build && cmake .. -DENABLE_SINGLE_FILES_WERROR=OFF -DCMAKE_BUILD_TYPE=Release -DBUILD_SHARED_LIBS=On -DENABLE_PYTHON_BINDINGS=On \
->>>>>>> 1df558f9
                 -DCPACK_GENERATOR=DEB -DCPACK_PACKAGE_VERSION_SUFFIX="-0ubuntu1-$(lsb_release -sc)" -DENABLE_SANITIZERS=ON
       - run: make -C build -j8
       - run: make -C build utrecht_tiles
